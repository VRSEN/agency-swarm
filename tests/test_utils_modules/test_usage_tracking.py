--- conflicted
+++ resolved
@@ -110,77 +110,6 @@
     assert stats.reasoning_tokens == 12  # 5 main + 7 sub
 
 
-<<<<<<< HEAD
-=======
-def test_extract_usage_from_run_result_aggregates_subagent_usage_dict_with_fallback_requests() -> None:
-    main_usage = SimpleNamespace(
-        requests=0,
-        cached_tokens=0,
-        input_tokens=0,
-        output_tokens=0,
-        total_tokens=0,
-        input_tokens_details=None,
-        output_tokens_details=None,
-    )
-
-    # For dict usage, helper defaults requests to 1 if neither requests nor request_count are present.
-    sub_response = SimpleNamespace(
-        usage={
-            "input_tokens": 4,
-            "output_tokens": 6,
-            "total_tokens": 10,
-        }
-    )
-
-    run_result = SimpleNamespace(
-        context_wrapper=SimpleNamespace(usage=main_usage),
-        _sub_agent_responses_with_model=[("gpt-4o", sub_response)],
-    )
-
-    stats = extract_usage_from_run_result(run_result)
-    assert stats is not None
-    assert stats.request_count == 1
-    assert stats.input_tokens == 4
-    assert stats.output_tokens == 6
-    assert stats.total_tokens == 10
-
-
-def test_extract_request_count_for_empty_usage() -> None:
-    main_usage = SimpleNamespace(
-        requests=0,
-        cached_tokens=0,
-        input_tokens=0,
-        output_tokens=0,
-        total_tokens=0,
-        input_tokens_details=None,
-        output_tokens_details=None,
-    )
-
-    # Usage object omits `requests`, but tokens are present.
-    sub_usage = SimpleNamespace(
-        cached_tokens=0,
-        input_tokens=4,
-        output_tokens=6,
-        total_tokens=10,
-        input_tokens_details=None,
-        output_tokens_details=None,
-    )
-    sub_response = SimpleNamespace(usage=sub_usage)
-
-    run_result = SimpleNamespace(
-        context_wrapper=SimpleNamespace(usage=main_usage),
-        _sub_agent_responses_with_model=[("gpt-4o", sub_response)],
-    )
-
-    stats = extract_usage_from_run_result(run_result)
-    assert stats is not None
-    assert stats.request_count == 1
-    assert stats.input_tokens == 4
-    assert stats.output_tokens == 6
-    assert stats.total_tokens == 10
-
-
->>>>>>> 5a1075b0
 def test_calculate_usage_with_cost_per_response_costs_all_token_types() -> None:
     """
     Single per-response costing test that verifies:
@@ -214,30 +143,9 @@
         input_tokens_details=InputTokensDetails(cached_tokens=4),
         output_tokens_details=OutputTokensDetails(reasoning_tokens=5),
     )
-<<<<<<< HEAD
     response = ModelResponse(output=[], usage=response_usage, response_id=None)
     run_result = _make_run_result(usage=Usage(), raw_responses=[response])
     typing.cast(_HasMainAgentModel, run_result)._main_agent_model = "test/all-tokens-model"
-=======
-    response = SimpleNamespace(usage=response_usage)
-
-    # Sub-agent response where usage is a dict (some providers/SDK adapters expose usage this way)
-    sub_response = SimpleNamespace(
-        usage={
-            "input_tokens": 2,
-            "output_tokens": 1,
-            # cached_tokens omitted on purpose; reported only in nested details
-            "input_tokens_details": {"cached_tokens": 1},
-            "output_tokens_details": {"reasoning_tokens": 4},
-        }
-    )
-
-    run_result = SimpleNamespace(
-        raw_responses=[response],
-        _main_agent_model="test/all-tokens-model",
-        _sub_agent_responses_with_model=[("test/sub-agent-model", sub_response)],
-    )
->>>>>>> 5a1075b0
 
     base = UsageStats(
         request_count=1,
@@ -254,11 +162,4 @@
 
     # Main response:
     # (10 - 4)*1.0 + 4*0.1 + 3*2.0 + 5*0.01 = 6 + 0.4 + 6 + 0.05 = 12.45
-<<<<<<< HEAD
-    assert with_cost.total_cost == pytest.approx(12.45)
-=======
-    #
-    # Sub-agent (dict usage) response under its own pricing:
-    # (2 - 1)*10.0 + 1*1.0 + 1*20.0 + 4*0.5 = 10 + 1 + 20 + 2 = 33
-    assert with_cost.total_cost == pytest.approx(45.45)
->>>>>>> 5a1075b0
+    assert with_cost.total_cost == pytest.approx(12.45)