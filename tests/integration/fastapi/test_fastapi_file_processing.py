"""
Integration test for FastAPI file processing functionality.

This test verifies that the FastAPI endpoints can properly handle file_urls parameter,
process various file types through HTTP requests, and return appropriate responses
containing the expected file content.
"""

import asyncio
import socket
import subprocess
import sys
<<<<<<< HEAD
import tempfile
=======
import threading
>>>>>>> d8205488
import time
from pathlib import Path

import httpx
import pytest
import uvicorn
from agents import ModelSettings
from openai.types.shared import Reasoning

from agency_swarm import Agency, Agent, run_fastapi


class TestFastAPIFileProcessing:
    """Test suite for FastAPI file processing with file_urls parameter."""

    @staticmethod
    def _get_free_tcp_port() -> int:
        with socket.socket(socket.AF_INET, socket.SOCK_STREAM) as sock:
            sock.bind(("127.0.0.1", 0))
            return int(sock.getsockname()[1])

    @staticmethod
    def get_http_client(timeout_seconds: int = 120) -> httpx.AsyncClient:
        """Create an HTTP client with proper timeout configuration."""
        timeout_config = httpx.Timeout(
            timeout_seconds,  # Total timeout (first positional arg)
            connect=10.0,  # Connection timeout
            read=timeout_seconds,  # Read timeout for the entire response
            write=10.0,  # Write timeout for sending request
            pool=5.0,  # Pool connection timeout
        )
        return httpx.AsyncClient(timeout=timeout_config)

    @pytest.fixture(scope="class")
    def agency_factory(self):
        """Create an agency factory for testing."""

        def create_agency(load_threads_callback=None, save_threads_callback=None):
            agent = Agent(
                name="FileProcessorAgent",
                instructions="""
                You are a file processing agent. When you receive files, read their content carefully
                and echo back the exact secret phrases found in the files verbatim—do not paraphrase or invent
                alternative text. If multiple phrases appear, include them all exactly as written.
                """,
                description="Agent that processes and analyzes file content",
                model="gpt-5.2",
                model_settings=ModelSettings(
                    reasoning=Reasoning(effort="low"),
                ),
            )

            return Agency(
                agent,
                load_threads_callback=load_threads_callback,
                save_threads_callback=save_threads_callback,
            )

        return create_agency

    @pytest.fixture(scope="class")
    def file_server_base_url(self) -> str:
        """Start HTTP file server for serving test files."""
        # Get the path to tests/data/files directory
        test_files_dir = Path(__file__).parents[2] / "data" / "files"
        if not test_files_dir.exists():
            pytest.skip(f"Test files directory not found: {test_files_dir}")

        port = self._get_free_tcp_port()
        base_url = f"http://127.0.0.1:{port}"

        # Start HTTP server
        server_process = subprocess.Popen(
            [sys.executable, "-m", "http.server", str(port), "--bind", "127.0.0.1"],
            cwd=test_files_dir,
            stdout=subprocess.DEVNULL,
            stderr=subprocess.DEVNULL,
        )

        # Wait for server to start
        time.sleep(2)

        # Verify server is running
        try:
            response = httpx.get(f"{base_url}/", timeout=5)
            assert response.status_code == 200
        except Exception as e:
            server_process.terminate()
            pytest.skip(f"Could not start file server: {e}")

        yield base_url

        # Cleanup
        server_process.terminate()
        server_process.wait()

    @pytest.fixture(scope="class")
    def fastapi_base_url(self, agency_factory) -> str:
        """Start FastAPI server on an available port."""
        port = self._get_free_tcp_port()
        base_url = f"http://127.0.0.1:{port}"

        # Ensure no authentication is required by using a non-existent env var
        # This will make app_token None and disable authentication
        app = run_fastapi(
<<<<<<< HEAD
            agencies={"test_agency": agency_factory},
            port=8080,
            app_token_env="",
            return_app=True,
            enable_agui=False,
            allowed_local_file_dirs=[tempfile.gettempdir()],
=======
            agencies={"test_agency": agency_factory}, port=port, app_token_env="", return_app=True, enable_agui=False
>>>>>>> d8205488
        )

        # Start server in a thread
        def run_server():
            uvicorn.run(app, host="127.0.0.1", port=port, log_level="error")

        server_thread = threading.Thread(target=run_server, daemon=True)
        server_thread.start()

        # Wait for server to start
        time.sleep(3)

        # Verify server is running with proper timeout configuration
        max_retries = 15
        for i in range(max_retries):
            try:
                response = httpx.get(f"{base_url}/docs", timeout=10.0)
                if response.status_code == 200:
                    # Ensure server is fully ready
                    time.sleep(1)
                    break
            except (httpx.ConnectTimeout, httpx.ReadTimeout):
                time.sleep(1.5)
                if i == max_retries - 1:
                    pytest.skip("Could not start FastAPI server after multiple retries")
            except Exception as e:
                time.sleep(1)
                if i == max_retries - 1:
                    pytest.skip(f"Could not start FastAPI server: {e}")

        yield base_url

    @pytest.fixture(scope="class")
    def fastapi_server_no_local(self, agency_factory):
        """Start FastAPI server on port 8081 with local file access disabled (no allowlist)."""
        import threading

        from agency_swarm import run_fastapi

        app = run_fastapi(
            agencies={"test_agency": agency_factory},
            port=8081,
            app_token_env="",
            return_app=True,
            enable_agui=False,
            allowed_local_file_dirs=None,
        )

        def run_server():
            uvicorn.run(app, host="127.0.0.1", port=8081, log_level="error")

        server_thread = threading.Thread(target=run_server, daemon=True)
        server_thread.start()

        time.sleep(3)

        try:
            response = httpx.get("http://localhost:8081/docs", timeout=10.0)
            assert response.status_code == 200
            time.sleep(1)
        except Exception as e:
            pytest.skip(f"Could not start FastAPI server (no-local) after retries: {e}")

        yield server_thread

    @pytest.mark.asyncio
    async def test_chat_name(self, file_server_base_url: str, fastapi_base_url: str):
        """Test processing a single text file via file_urls with chat name generation."""
        url = f"{fastapi_base_url}/test_agency/get_response"
        payload = {
            "message": "I want to find a restaurant in New York.",
            "generate_chat_name": True,
        }
        async with self.get_http_client(timeout_seconds=20) as client:
            response = await client.post(url, json=payload)
        assert response.status_code == 200
        response_data = response.json()
        assert "chat_name" in response_data
        assert len(response_data["chat_name"]) > 0

    @pytest.mark.asyncio
    async def test_file_search_attachment(self, file_server_base_url: str, fastapi_base_url: str):
        """Test processing a single text file via file_urls."""
        url = f"{fastapi_base_url}/test_agency/get_response"
        message = "Please read the content of the uploaded file and tell me what secret phrase you find."
        expected_phrase = "first txt secret phrase"
        file_name = "test_file.txt"
        file_url = f"{file_server_base_url}/test-txt.txt"
        headers = {}

        # OpenAI file availability can be eventually consistent even after upload reports "processed".
        # Mirror other tests' stabilization: retry by re-asking using the returned file_id (no re-upload).
        max_attempts = 3
        retry_delay_seconds = 2
        file_id: str | None = None
        last_response_text = ""
        last_response_data: dict[str, object] | None = None

        async with self.get_http_client(timeout_seconds=120) as client:
            for attempt in range(max_attempts):
                if attempt == 0:
                    payload = {"message": message, "file_urls": {file_name: file_url}}
                else:
                    assert file_id is not None
                    payload = {"message": message, "file_ids": [file_id]}

                response = await client.post(url, json=payload, headers=headers)

                assert response.status_code == 200
                response_data = response.json()
                last_response_data = response_data
                if "error" in response_data:
                    pytest.fail(f"Unexpected error response: {response_data['error']}")

                if attempt == 0:
                    file_ids_map = response_data.get("file_ids_map")
                    assert isinstance(file_ids_map, dict), f"Expected file_ids_map dict, got: {type(file_ids_map)}"
                    file_id_value = file_ids_map.get(file_name)
                    assert isinstance(file_id_value, str) and file_id_value, f"Missing file_id for {file_name}"
                    file_id = file_id_value

                assert "response" in response_data
                last_response_text = str(response_data["response"]).lower()
                if expected_phrase in last_response_text:
                    break
                if attempt < max_attempts - 1:
                    await asyncio.sleep(retry_delay_seconds)

        assert expected_phrase in last_response_text, f"Expected phrase not found. Last response: {last_response_data}"

        # Verify response contains expected content
        assert last_response_data is not None and "response" in last_response_data

    @pytest.mark.asyncio
<<<<<<< HEAD
    async def test_local_file_attachment(self, fastapi_server, tmp_path):
        """Test processing a local absolute file path via file_urls."""
        file_path = tmp_path / "local-file.txt"
        file_path.write_text("local secret phrase", encoding="utf-8")

        url = "http://localhost:8080/test_agency/get_response"
        payload = {
            "message": "Please read the content of the uploaded file and tell me what secret phrase you find.",
            "file_urls": {"local-file.txt": str(file_path)},
        }
        headers = {}

        async with self.get_http_client(timeout_seconds=120) as client:
            response = await client.post(url, json=payload, headers=headers)

        assert response.status_code == 200
        response_data = response.json()

        # Verify the file was attached and processed
        assert "file_ids_map" in response_data
        assert "local-file.txt" in response_data["file_ids_map"]

        # Should return a response without error
        assert "response" in response_data
        response_text = response_data["response"].lower()
        assert "local secret phrase" in response_text

    @pytest.mark.asyncio
    async def test_local_file_attachment_disallowed_without_allowlist(self, fastapi_server_no_local, tmp_path):
        """Local file access should be blocked when no allowlist is configured."""
        file_path = tmp_path / "local-file.txt"
        file_path.write_text("local secret phrase", encoding="utf-8")

        url = "http://localhost:8081/test_agency/get_response"
        payload = {
            "message": "Please read the content of the uploaded file and tell me what secret phrase you find.",
            "file_urls": {"local-file.txt": str(file_path)},
        }

        async with self.get_http_client(timeout_seconds=60) as client:
            response = await client.post(url, json=payload)

        assert response.status_code == 200
        response_data = response.json()
        assert "error" in response_data
        assert "disabled" in response_data["error"].lower()

    @pytest.mark.asyncio
    async def test_code_interpreter_attachment(self, file_server_process, fastapi_server):
=======
    async def test_code_interpreter_attachment(self, file_server_base_url: str, fastapi_base_url: str):
>>>>>>> d8205488
        """Test processing an HTML file via file_urls."""
        url = f"{fastapi_base_url}/test_agency/get_response"
        payload = {
            "message": "Search for the secret phrase inside the document.",
            "file_urls": {"webpage.html": f"{file_server_base_url}/test-html.html"},
        }
        headers = {}

        async with self.get_http_client(timeout_seconds=120) as client:
            response = await client.post(url, json=payload, headers=headers)

        assert response.status_code == 200
        response_data = response.json()

        response_text = response_data["response"].lower()
        # Should find both secret phrases in HTML
        assert "first html secret phrase" in response_text or "second html secret phrase" in response_text

        file_ids = response_data["file_ids_map"]
        assert "webpage.html" in file_ids.keys()

    @pytest.mark.asyncio
    async def test_image_and_pdf_attachments(self, file_server_base_url: str, fastapi_base_url: str):
        """Test processing multiple files simultaneously via file_urls."""
        url = f"{fastapi_base_url}/test_agency/get_response"
        payload = {
            "message": (
                "I'm uploading multiple files. Please tell me the function name presented in the image"
                "and tell me what my favorite food is."
            ),
            "file_urls": {
                "text_image": f"{file_server_base_url}/test-image.png",
                "pdf_file": f"{file_server_base_url}/test-pdf-2.pdf",
            },
        }
        headers = {}

        async with self.get_http_client(timeout_seconds=120) as client:
            response = await client.post(url, json=payload, headers=headers)

        assert response.status_code == 200
        response_data = response.json()

        response_text = response_data["response"].lower()
        # Should find secret phrases from multiple files
        assert "strawberry" in response_text.lower()
        assert "sum_of_squares" in response_text or "sum of squares" in response_text

    @pytest.mark.asyncio
    async def test_streaming_response(self, file_server_base_url: str, fastapi_base_url: str):
        """Test streaming response with file processing."""
        url = f"{fastapi_base_url}/test_agency/get_response_stream"
        payload = {
            "message": "Please read the text file and describe its content in detail.",
            "file_urls": {"stream_test.txt": f"{file_server_base_url}/test-txt.txt"},
        }
        headers = {}

        collected_data = []
        async with self.get_http_client(timeout_seconds=120) as client:
            async with client.stream("POST", url, json=payload, headers=headers) as response:
                assert response.status_code == 200
                async for line in response.aiter_lines():
                    if line.strip():
                        collected_data.append(line)

        # Verify we received streaming data
        assert len(collected_data) > 0

        # Join all collected data to check for content
        full_response = " ".join(collected_data).lower()
        assert "first txt secret phrase" in full_response

    @pytest.mark.asyncio
    async def test_invalid_file_url(self, file_server_base_url: str, fastapi_base_url: str):
        """Test handling of invalid file URLs."""
        url = f"{fastapi_base_url}/test_agency/get_response"
        payload = {
            "message": "Please process this file.",
            "file_urls": {"nonexistent.txt": f"{file_server_base_url}/nonexistent-file.txt"},
        }
        headers = {}

        async with self.get_http_client(timeout_seconds=60) as client:
            response = await client.post(url, json=payload, headers=headers)

        # The request should still return 200, but the response should indicate file issues
        assert response.status_code == 200
        response_data = response.json()

        # The agent should mention it couldn't access the file
        response_text = response_data["error"].lower()
        assert "error downloading file from provided urls" in response_text

    @pytest.mark.asyncio
    async def test_streaming_invalid_file_url(self, file_server_base_url: str, fastapi_base_url: str):
        """Test that streaming endpoint properly handles invalid file URLs without hanging."""
        url = f"{fastapi_base_url}/test_agency/get_response_stream"
        payload = {
            "message": "Please process this file.",
            "file_urls": {"nonexistent.txt": f"{file_server_base_url}/nonexistent-file.txt"},
        }
        headers = {}

        collected_data = []
        error_found = False

        async with self.get_http_client(timeout_seconds=60) as client:
            async with client.stream("POST", url, json=payload, headers=headers) as response:
                assert response.status_code == 200
                async for line in response.aiter_lines():
                    if line.strip():
                        collected_data.append(line)
                        # Check if this is an error event
                        if line.startswith("data: "):
                            try:
                                import json

                                data = json.loads(line[6:])  # Remove "data: " prefix
                                if "error" in data:
                                    error_found = True
                                    assert "error downloading file from provided urls" in data["error"].lower()
                            except json.JSONDecodeError:
                                pass  # Some lines might not be JSON

        # Verify we received streaming data and found the error
        assert len(collected_data) > 0, "Should have received streaming data"
        assert error_found, "Should have received an error event for invalid file URL"<|MERGE_RESOLUTION|>--- conflicted
+++ resolved
@@ -10,11 +10,8 @@
 import socket
 import subprocess
 import sys
-<<<<<<< HEAD
 import tempfile
-=======
 import threading
->>>>>>> d8205488
 import time
 from pathlib import Path
 
@@ -120,16 +117,12 @@
         # Ensure no authentication is required by using a non-existent env var
         # This will make app_token None and disable authentication
         app = run_fastapi(
-<<<<<<< HEAD
             agencies={"test_agency": agency_factory},
-            port=8080,
+            port=port,
             app_token_env="",
             return_app=True,
             enable_agui=False,
             allowed_local_file_dirs=[tempfile.gettempdir()],
-=======
-            agencies={"test_agency": agency_factory}, port=port, app_token_env="", return_app=True, enable_agui=False
->>>>>>> d8205488
         )
 
         # Start server in a thread
@@ -264,7 +257,6 @@
         assert last_response_data is not None and "response" in last_response_data
 
     @pytest.mark.asyncio
-<<<<<<< HEAD
     async def test_local_file_attachment(self, fastapi_server, tmp_path):
         """Test processing a local absolute file path via file_urls."""
         file_path = tmp_path / "local-file.txt"
@@ -313,10 +305,7 @@
         assert "disabled" in response_data["error"].lower()
 
     @pytest.mark.asyncio
-    async def test_code_interpreter_attachment(self, file_server_process, fastapi_server):
-=======
     async def test_code_interpreter_attachment(self, file_server_base_url: str, fastapi_base_url: str):
->>>>>>> d8205488
         """Test processing an HTML file via file_urls."""
         url = f"{fastapi_base_url}/test_agency/get_response"
         payload = {
