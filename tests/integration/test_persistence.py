--- conflicted
+++ resolved
@@ -189,82 +189,6 @@
 
 
 @pytest.mark.asyncio
-<<<<<<< HEAD
-async def test_multi_agent_tracking_with_persistence(temp_persistence_dir, file_persistence_callbacks):
-    """
-    Test that messages from different agents are properly tracked with agent metadata
-    in the flat message list.
-    """
-    chat_id = "multi_agent_test_456"
-
-    # Create two different agents
-    agent1 = Agent(name="Agent1", instructions="You are Agent1.")
-    agent2 = Agent(name="Agent2", instructions="You are Agent2.")
-
-    # Get callback functions
-    load_messages_for_chat, save_messages_for_chat = file_persistence_callbacks
-
-    # Define callbacks using closure pattern
-    def load_messages():
-        return load_messages_for_chat(chat_id)
-
-    def save_messages(messages):
-        save_messages_for_chat(messages, chat_id)
-
-    # Create agency with both agents
-    agency = Agency(
-        agent1,  # Entry point agent
-        communication_flows=[agent1 > agent2],
-        load_threads_callback=lambda: load_messages(),
-        save_threads_callback=lambda messages: save_messages(messages),
-    )
-
-    # Send messages to different agents
-    message_to_agent1 = "Hello Agent1, remember: SECRET_CODE_ALPHA"
-    message_to_agent2 = "Hello Agent2, remember: SECRET_CODE_BETA"
-
-    print(f"\n--- Sending to Agent1: {message_to_agent1}")
-    await agency.get_response(message=message_to_agent1, recipient_agent="Agent1")
-
-    print(f"\n--- Sending to Agent2: {message_to_agent2}")
-    await agency.get_response(message=message_to_agent2, recipient_agent="Agent2")
-
-    # Verify messages file exists
-    messages_file = temp_persistence_dir / f"messages_{chat_id}.json"
-    assert messages_file.exists(), "Messages file should exist"
-
-    # Load all messages and verify agent tracking
-    with open(messages_file) as f:
-        all_messages = json.load(f)
-
-    # Filter messages by agent
-    agent1_messages = [msg for msg in all_messages if msg.get("agent") == "Agent1"]
-    agent2_messages = [msg for msg in all_messages if msg.get("agent") == "Agent2"]
-
-    # Verify we have messages for both agents
-    assert len(agent1_messages) > 0, "Should have messages for Agent1"
-    assert len(agent2_messages) > 0, "Should have messages for Agent2"
-
-    # Verify content isolation using only user messages
-    agent1_user = [m for m in agent1_messages if m.get("role") == "user"]
-    agent2_user = [m for m in agent2_messages if m.get("role") == "user"]
-    agent1_content = str(agent1_user).lower()
-    agent2_content = str(agent2_user).lower()
-
-    # Agent1 user messages should contain ALPHA but not BETA
-    assert "secret_code_alpha" in agent1_content, "Agent1 messages should contain ALPHA"
-    assert "secret_code_beta" not in agent1_content, "Agent1 messages should NOT contain BETA"
-
-    # Agent2 user messages should contain BETA but not ALPHA
-    assert "secret_code_beta" in agent2_content, "Agent2 messages should contain BETA"
-    assert "secret_code_alpha" not in agent2_content, "Agent2 messages should NOT contain ALPHA"
-
-    print("✓ Agent tracking verified - messages properly attributed to agents")
-
-
-@pytest.mark.asyncio
-=======
->>>>>>> c6d41fc9
 async def test_persistence_load_all_messages(temp_persistence_dir, file_persistence_callbacks):
     """
     Test that load callback returns all messages for a chat_id correctly.
