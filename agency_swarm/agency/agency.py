import inspect
import json
import os
import queue
import re
import threading
import uuid
from datetime import datetime
from enum import Enum
from typing import (
    Any,
    Callable,
    Dict,
    List,
    Literal,
    Tuple,
    Type,
    TypedDict,
    TypeVar,
    Union,
)

from dotenv import load_dotenv
from openai.lib._parsing._completions import type_to_response_format_param
from openai.types.beta.threads import Message
from openai.types.beta.threads.runs import RunStep
from openai.types.beta.threads.runs.tool_call import (
    CodeInterpreterToolCall,
    FileSearchToolCall,
    FunctionToolCall,
    ToolCall,
)
from pydantic import BaseModel, Field, field_validator, model_validator
from ragflow_sdk import Chat, DataSet, RAGFlow
from rich.console import Console
from typing_extensions import override

from agency_swarm.agents import Agent
from agency_swarm.messages import MessageOutput
from agency_swarm.messages.message_output import MessageOutputLive
from agency_swarm.threads import Thread
from agency_swarm.threads.thread_async import ThreadAsync
from agency_swarm.tools import BaseTool, CodeInterpreter, FileSearch
from agency_swarm.tools.send_message import SendMessage, SendMessageBase
from agency_swarm.user import User
from agency_swarm.util.errors import RefusalError
from agency_swarm.util.files import get_file_purpose, get_tools
from agency_swarm.util.shared_state import SharedState
from agency_swarm.util.streaming import AgencyEventHandler

console = Console()

T = TypeVar("T", bound=BaseModel)


class SettingsCallbacks(TypedDict):
    load: Callable[[], List[Dict]]
    save: Callable[[List[Dict]], Any]


class ThreadsCallbacks(TypedDict):
    load: Callable[[], Dict]
    save: Callable[[Dict], Any]


class Agency:
    def __init__(
        self,
        agency_chart: List,
        thread_strategy: Dict[Literal["always_same", "always_new"], List[Tuple]] = {},
        shared_instructions: str = "",
        shared_files: Union[str, List[str]] = None,
        async_mode: Literal["threading", "tools_threading"] = None,
        send_message_tool_class: Type[SendMessageBase] = SendMessage,
        settings_path: str = "./settings.json",
        settings_callbacks: SettingsCallbacks = None,
        threads_callbacks: ThreadsCallbacks = None,
        temperature: float = 0.3,
        top_p: float = 1.0,
        max_prompt_tokens: int = None,
        max_completion_tokens: int = None,
        truncation_strategy: dict = None,
        log_file=None,
    ):
        """
        Initializes the Agency object, setting up agents, threads, and core functionalities.

        Parameters:
            agency_chart: The structure defining the hierarchy and interaction of agents within the agency.
            thread_strategy (Dict[Literal["always_same", "always_new"], List[Tuple]], optional): The strategy used for retrieving threads when starting a new conversation. Defaults to "always_same".
            shared_instructions (str, optional): A path to a file containing shared instructions for all agents. Defaults to an empty string.
            shared_files (Union[str, List[str]], optional): A path to a folder or a list of folders containing shared files for all agents. Defaults to None.
            async_mode (str, optional): Specifies the mode for asynchronous processing. In "threading" mode, all sub-agents run in separate threads. In "tools_threading" mode, all tools run in separate threads, but agents do not. Defaults to None.
            send_message_tool_class (Type[SendMessageBase], optional): The class to use for the send_message tool. For async communication, use `SendMessageAsyncThreading`. Defaults to SendMessage.
            settings_path (str, optional): The path to the settings file for the agency. Must be json. If file does not exist, it will be created. Defaults to None.
            settings_callbacks (SettingsCallbacks, optional): A dictionary containing functions to load and save settings for the agency. The keys must be "load" and "save". Both values must be defined. Defaults to None.
            threads_callbacks (ThreadsCallbacks, optional): A dictionary containing functions to load and save threads for the agency. The keys must be "load" and "save". Both values must be defined. Defaults to None.
            temperature (float, optional): The temperature value to use for the agents. Agent-specific values will override this. Defaults to 0.3.
            top_p (float, optional): The top_p value to use for the agents. Agent-specific values will override this. Defaults to None.
            max_prompt_tokens (int, optional): The maximum number of tokens allowed in the prompt for each agent. Agent-specific values will override this. Defaults to None.
            max_completion_tokens (int, optional): The maximum number of tokens allowed in the completion for each agent. Agent-specific values will override this. Defaults to None.
            truncation_strategy (dict, optional): The truncation strategy to use for the completion for each agent. Agent-specific values will override this. Defaults to None.

        This constructor initializes various components of the Agency, including CEO, agents, threads, and user interactions. It parses the agency chart to set up the organizational structure and initializes the messaging tools, agents, and threads necessary for the operation of the agency. Additionally, it prepares a main thread for user interactions.
        """
        self.ceo = None
        self.user = User()
        self.agents = []
        self.agents_and_threads = {}
        self.main_recipients = []
        self.main_thread = None
        self.recipient_agents = None  # for autocomplete
        self.thread_strategy = thread_strategy
        self.shared_files = shared_files if shared_files else []
        self.async_mode = async_mode
        self.send_message_tool_class = send_message_tool_class
        self.settings_path = settings_path
        self.settings_callbacks = settings_callbacks
        self.threads_callbacks = threads_callbacks
        self.temperature = temperature
        self.top_p = top_p
        self.max_prompt_tokens = max_prompt_tokens
        self.max_completion_tokens = max_completion_tokens
        self.truncation_strategy = truncation_strategy
        self.log_file = log_file

        # set thread type based send_message_tool_class async mode
        if (
            hasattr(send_message_tool_class.ToolConfig, "async_mode")
            and send_message_tool_class.ToolConfig.async_mode
        ):
            self._thread_type = ThreadAsync
        else:
            self._thread_type = Thread

        if self.async_mode == "threading":
            from agency_swarm.tools.send_message import SendMessageAsyncThreading

            print(
                "Warning: 'threading' mode is deprecated. Please use send_message_tool_class = SendMessageAsyncThreading to use async communication."
            )
            self.send_message_tool_class = SendMessageAsyncThreading
        elif self.async_mode == "tools_threading":
            Thread.async_mode = "tools_threading"
            print(
                "Warning: 'tools_threading' mode is deprecated. Use tool.ToolConfig.async_mode = 'threading' instead."
            )
        elif self.async_mode is None:
            pass
        else:
            raise Exception(
                "Please select async_mode = 'threading' or 'tools_threading'."
            )

        if os.path.isfile(
            os.path.join(self._get_class_folder_path(), shared_instructions)
        ):
            self._read_instructions(
                os.path.join(self._get_class_folder_path(), shared_instructions)
            )
        elif os.path.isfile(shared_instructions):
            self._read_instructions(shared_instructions)
        else:
            self.shared_instructions = shared_instructions

        self.shared_state = SharedState()

        self._parse_agency_chart(agency_chart)
        self._init_threads()
        self._create_special_tools()
        self._init_agents()

    def get_completion(
        self,
        message: str,
        message_files: List[str] = None,
        yield_messages: bool = False,
        recipient_agent: Agent = None,
        additional_instructions: str = None,
        attachments: List[dict] = None,
        tool_choice: dict = None,
        verbose: bool = False,
        response_format: dict = None,
    ):
        """
        Retrieves the completion for a given message from the main thread.

        Parameters:
            message (str): The message for which completion is to be retrieved.
            message_files (list, optional): A list of file ids to be sent as attachments with the message. When using this parameter, files will be assigned both to file_search and code_interpreter tools if available. It is recommended to assign files to the most sutiable tool manually, using the attachments parameter.  Defaults to None.
            yield_messages (bool, optional): Flag to determine if intermediate messages should be yielded. Defaults to True.
            recipient_agent (Agent, optional): The agent to which the message should be sent. Defaults to the first agent in the agency chart.
            additional_instructions (str, optional): Additional instructions to be sent with the message. Defaults to None.
            attachments (List[dict], optional): A list of attachments to be sent with the message, following openai format. Defaults to None.
            tool_choice (dict, optional): The tool choice for the recipient agent to use. Defaults to None.
            parallel_tool_calls (bool, optional): Whether to enable parallel function calling during tool use. Defaults to True.
            verbose (bool, optional): Whether to print the intermediary messages in console. Defaults to False.
            response_format (dict, optional): The response format to use for the completion.

        Returns:
            Generator or final response: Depending on the 'yield_messages' flag, this method returns either a generator yielding intermediate messages or the final response from the main thread.
        """
        if verbose and yield_messages:
            raise Exception("Verbose mode is not compatible with yield_messages=True")

        res = self.main_thread.get_completion(
            message=message,
            message_files=message_files,
            attachments=attachments,
            recipient_agent=recipient_agent,
            additional_instructions=additional_instructions,
            tool_choice=tool_choice,
            yield_messages=yield_messages or verbose,
            response_format=response_format,
        )

        if not yield_messages or verbose:
            while True:
                try:
                    message = next(res)
                    if verbose:
                        message.cprint()
                except StopIteration as e:
                    return e.value

        return res

    def get_completion_stream(
        self,
        message: str,
        event_handler: type(AgencyEventHandler),
        message_files: List[str] = None,
        recipient_agent: Agent = None,
        additional_instructions: str = None,
        attachments: List[dict] = None,
        tool_choice: dict = None,
        response_format: dict = None,
    ):
        """
        Generates a stream of completions for a given message from the main thread.

        Parameters:
            message (str): The message for which completion is to be retrieved.
            event_handler (type(AgencyEventHandler)): The event handler class to handle the completion stream. https://github.com/openai/openai-python/blob/main/helpers.md
            message_files (list, optional): A list of file ids to be sent as attachments with the message. When using this parameter, files will be assigned both to file_search and code_interpreter tools if available. It is recommended to assign files to the most sutiable tool manually, using the attachments parameter.  Defaults to None.
            recipient_agent (Agent, optional): The agent to which the message should be sent. Defaults to the first agent in the agency chart.
            additional_instructions (str, optional): Additional instructions to be sent with the message. Defaults to None.
            attachments (List[dict], optional): A list of attachments to be sent with the message, following openai format. Defaults to None.
            tool_choice (dict, optional): The tool choice for the recipient agent to use. Defaults to None.
            parallel_tool_calls (bool, optional): Whether to enable parallel function calling during tool use. Defaults to True.

        Returns:
            Final response: Final response from the main thread.
        """
        if not inspect.isclass(event_handler):
            raise Exception("Event handler must not be an instance.")

        res = self.main_thread.get_completion_stream(
            message=message,
            message_files=message_files,
            event_handler=event_handler,
            attachments=attachments,
            recipient_agent=recipient_agent,
            additional_instructions=additional_instructions,
            tool_choice=tool_choice,
            response_format=response_format,
        )

        while True:
            try:
                next(res)
            except StopIteration as e:
                event_handler.on_all_streams_end()

                return e.value

    def get_completion_parse(
        self,
        message: str,
        response_format: Type[T],
        message_files: List[str] = None,
        recipient_agent: Agent = None,
        additional_instructions: str = None,
        attachments: List[dict] = None,
        tool_choice: dict = None,
        verbose: bool = False,
    ) -> T:
        """
        Retrieves the completion for a given message from the main thread and parses the response using the provided pydantic model.

        Parameters:
            message (str): The message for which completion is to be retrieved.
            response_format (type(BaseModel)): The response format to use for the completion.
            message_files (list, optional): A list of file ids to be sent as attachments with the message. When using this parameter, files will be assigned both to file_search and code_interpreter tools if available. It is recommended to assign files to the most sutiable tool manually, using the attachments parameter.  Defaults to None.
            recipient_agent (Agent, optional): The agent to which the message should be sent. Defaults to the first agent in the agency chart.
            additional_instructions (str, optional): Additional instructions to be sent with the message. Defaults to None.
            attachments (List[dict], optional): A list of attachments to be sent with the message, following openai format. Defaults to None.
            tool_choice (dict, optional): The tool choice for the recipient agent to use. Defaults to None.
            verbose (bool, optional): Whether to print the intermediary messages in console. Defaults to False.

        Returns:
            Final response: The final response from the main thread, parsed using the provided pydantic model.
        """
        response_model = None
        if isinstance(response_format, type):
            response_model = response_format
            response_format = type_to_response_format_param(response_format)

        res = self.get_completion(
            message=message,
            message_files=message_files,
            recipient_agent=recipient_agent,
            additional_instructions=additional_instructions,
            attachments=attachments,
            tool_choice=tool_choice,
            response_format=response_format,
            verbose=verbose,
        )

        try:
            return response_model.model_validate_json(res)
        except:
            parsed_res = json.loads(res)
            if "refusal" in parsed_res:
                raise RefusalError(parsed_res["refusal"])
            else:
                raise Exception("Failed to parse response: " + res)

    def demo_gradio(self, height=450, dark_mode=True, **kwargs):
        """
        Launches a Gradio-based demo interface for the agency chatbot.

        Parameters:
            height (int, optional): The height of the chatbot widget in the Gradio interface. Default is 600.
            dark_mode (bool, optional): Flag to determine if the interface should be displayed in dark mode. Default is True.
            **kwargs: Additional keyword arguments to be passed to the Gradio interface.
        This method sets up and runs a Gradio interface, allowing users to interact with the agency's chatbot. It includes a text input for the user's messages and a chatbot interface for displaying the conversation. The method handles user input and chatbot responses, updating the interface dynamically.
        """

        try:
            import gradio as gr
        except ImportError:
            raise Exception("Please install gradio: pip install gradio")

        js = """function () {
          gradioURL = window.location.href
          if (!gradioURL.endsWith('?__theme={theme}')) {
            window.location.replace(gradioURL + '?__theme={theme}');
          }
        }"""

        if dark_mode:
            js = js.replace("{theme}", "dark")
        else:
            js = js.replace("{theme}", "light")

        attachments = []
        images = []
        message_file_names = None
        uploading_files = False
        recipient_agent_names = [agent.name for agent in self.main_recipients]
        recipient_agent = self.main_recipients[0]

        with gr.Blocks(js=js) as demo:
            chatbot_queue = queue.Queue()
            chatbot = gr.Chatbot(height=height)
            with gr.Row():
                with gr.Column(scale=9):
                    dropdown = gr.Dropdown(
                        label="Recipient Agent",
                        choices=recipient_agent_names,
                        value=recipient_agent.name,
                    )
                    msg = gr.Textbox(label="Your Message", lines=4)
                with gr.Column(scale=1):
                    file_upload = gr.Files(label="OpenAI Files", type="filepath")
            button = gr.Button(value="Send", variant="primary")

            def handle_dropdown_change(selected_option):
                nonlocal recipient_agent
                recipient_agent = self._get_agent_by_name(selected_option)

            def handle_file_upload(file_list):
                nonlocal attachments
                nonlocal message_file_names
                nonlocal uploading_files
                nonlocal images
                uploading_files = True
                attachments = []
                message_file_names = []
                if file_list:
                    try:
                        for file_obj in file_list:
                            purpose = get_file_purpose(file_obj.name)

                            with open(file_obj.name, "rb") as f:
                                # Upload the file to OpenAI
                                file = self.main_thread.client.files.create(
                                    file=f, purpose=purpose
                                )

                            if purpose == "vision":
                                images.append(
                                    {
                                        "type": "image_file",
                                        "image_file": {"file_id": file.id},
                                    }
                                )
                            else:
                                attachments.append(
                                    {
                                        "file_id": file.id,
                                        "tools": get_tools(file.filename),
                                    }
                                )

                            message_file_names.append(file.filename)
                            print(f"Uploaded file ID: {file.id}")
                        return attachments
                    except Exception as e:
                        print(f"Error: {e}")
                        return str(e)
                    finally:
                        uploading_files = False

                uploading_files = False
                return "No files uploaded"

            def user(user_message, history):
                if not user_message.strip():
                    return user_message, history

                nonlocal message_file_names
                nonlocal uploading_files
                nonlocal images
                nonlocal attachments
                nonlocal recipient_agent

                # Check if attachments contain file search or code interpreter types
                def check_and_add_tools_in_attachments(attachments, recipient_agent):
                    for attachment in attachments:
                        for tool in attachment.get("tools", []):
                            if tool["type"] == "file_search":
                                if not any(
                                    isinstance(t, FileSearch)
                                    for t in recipient_agent.tools
                                ):
                                    # Add FileSearch tool if it does not exist
                                    recipient_agent.tools.append(FileSearch)
                                    recipient_agent.client.beta.assistants.update(
                                        recipient_agent.id,
                                        tools=recipient_agent.get_oai_tools(),
                                    )
                                    print(
                                        "Added FileSearch tool to recipient agent to analyze the file."
                                    )
                            elif tool["type"] == "code_interpreter":
                                if not any(
                                    isinstance(t, CodeInterpreter)
                                    for t in recipient_agent.tools
                                ):
                                    # Add CodeInterpreter tool if it does not exist
                                    recipient_agent.tools.append(CodeInterpreter)
                                    recipient_agent.client.beta.assistants.update(
                                        recipient_agent.id,
                                        tools=recipient_agent.get_oai_tools(),
                                    )
                                    print(
                                        "Added CodeInterpreter tool to recipient agent to analyze the file."
                                    )
                    return None

                check_and_add_tools_in_attachments(attachments, recipient_agent)

                if history is None:
                    history = []

                original_user_message = user_message

                # Append the user message with a placeholder for bot response
                if recipient_agent:
                    user_message = (
                        f"👤 User 🗣️ @{recipient_agent.name}:\n" + user_message.strip()
                    )
                else:
                    user_message = f"👤 User:" + user_message.strip()

                nonlocal message_file_names
                if message_file_names:
                    user_message += "\n\n📎 Files:\n" + "\n".join(message_file_names)

                return original_user_message, history + [[user_message, None]]

            class GradioEventHandler(AgencyEventHandler):
                message_output = None

                @classmethod
                def change_recipient_agent(cls, recipient_agent_name):
                    nonlocal chatbot_queue
                    chatbot_queue.put("[change_recipient_agent]")
                    chatbot_queue.put(recipient_agent_name)

                @override
                def on_message_created(self, message: Message) -> None:
                    if message.role == "user":
                        full_content = ""
                        for content in message.content:
                            if content.type == "image_file":
                                full_content += (
                                    f"🖼️ Image File: {content.image_file.file_id}\n"
                                )
                                continue

                            if content.type == "image_url":
                                full_content += f"\n{content.image_url.url}\n"
                                continue

                            if content.type == "text":
                                full_content += content.text.value + "\n"

                        self.message_output = MessageOutput(
                            "text",
                            self.agent_name,
                            self.recipient_agent_name,
                            full_content,
                        )

                    else:
                        self.message_output = MessageOutput(
                            "text", self.recipient_agent_name, self.agent_name, ""
                        )

                    chatbot_queue.put("[new_message]")
                    chatbot_queue.put(self.message_output.get_formatted_content())

                @override
                def on_text_delta(self, delta, snapshot):
                    chatbot_queue.put(delta.value)

                @override
                def on_tool_call_created(self, tool_call: ToolCall):
                    if isinstance(tool_call, dict):
                        if "type" not in tool_call:
                            tool_call["type"] = "function"

                        if tool_call["type"] == "function":
                            tool_call = FunctionToolCall(**tool_call)
                        elif tool_call["type"] == "code_interpreter":
                            tool_call = CodeInterpreterToolCall(**tool_call)
                        elif (
                            tool_call["type"] == "file_search"
                            or tool_call["type"] == "retrieval"
                        ):
                            tool_call = FileSearchToolCall(**tool_call)
                        else:
                            raise ValueError(
                                "Invalid tool call type: " + tool_call["type"]
                            )

                    # TODO: add support for code interpreter and retrieval tools
                    if tool_call.type == "function":
                        chatbot_queue.put("[new_message]")
                        self.message_output = MessageOutput(
                            "function",
                            self.recipient_agent_name,
                            self.agent_name,
                            str(tool_call.function),
                        )
                        chatbot_queue.put(
                            self.message_output.get_formatted_header() + "\n"
                        )

                @override
                def on_tool_call_done(self, snapshot: ToolCall):
                    if isinstance(snapshot, dict):
                        if "type" not in snapshot:
                            snapshot["type"] = "function"

                        if snapshot["type"] == "function":
                            snapshot = FunctionToolCall(**snapshot)
                        elif snapshot["type"] == "code_interpreter":
                            snapshot = CodeInterpreterToolCall(**snapshot)
                        elif snapshot["type"] == "file_search":
                            snapshot = FileSearchToolCall(**snapshot)
                        else:
                            raise ValueError(
                                "Invalid tool call type: " + snapshot["type"]
                            )

                    self.message_output = None

                    # TODO: add support for code interpreter and retrieval tools
                    if snapshot.type != "function":
                        return

                    chatbot_queue.put(str(snapshot.function))

                    if snapshot.function.name == "SendMessage":
                        try:
                            args = eval(snapshot.function.arguments)
                            recipient = args["recipient"]
                            self.message_output = MessageOutput(
                                "text",
                                self.recipient_agent_name,
                                recipient,
                                args["message"],
                            )

                            chatbot_queue.put("[new_message]")
                            chatbot_queue.put(
                                self.message_output.get_formatted_content()
                            )
                        except Exception as e:
                            pass

                    self.message_output = None

                @override
                def on_run_step_done(self, run_step: RunStep) -> None:
                    if run_step.type == "tool_calls":
                        for tool_call in run_step.step_details.tool_calls:
                            if tool_call.type != "function":
                                continue

                            if tool_call.function.name == "SendMessage":
                                continue

                            self.message_output = None
                            chatbot_queue.put("[new_message]")

                            self.message_output = MessageOutput(
                                "function_output",
                                tool_call.function.name,
                                self.recipient_agent_name,
                                tool_call.function.output,
                            )

                            chatbot_queue.put(
                                self.message_output.get_formatted_header() + "\n"
                            )
                            chatbot_queue.put(tool_call.function.output)

                @override
                @classmethod
                def on_all_streams_end(cls):
                    cls.message_output = None
                    chatbot_queue.put("[end]")

            def bot(original_message, history, dropdown):
                nonlocal attachments
                nonlocal message_file_names
                nonlocal recipient_agent
                nonlocal recipient_agent_names
                nonlocal images
                nonlocal uploading_files

                if not original_message:
                    return (
                        "",
                        history,
                        gr.update(
                            value=recipient_agent.name,
                            choices=set([*recipient_agent_names, recipient_agent.name]),
                        ),
                    )

                if uploading_files:
                    history.append([None, "Uploading files... Please wait."])
                    yield (
                        "",
                        history,
                        gr.update(
                            value=recipient_agent.name,
                            choices=set([*recipient_agent_names, recipient_agent.name]),
                        ),
                    )
                    return (
                        "",
                        history,
                        gr.update(
                            value=recipient_agent.name,
                            choices=set([*recipient_agent_names, recipient_agent.name]),
                        ),
                    )

                print("Message files: ", attachments)
                print("Images: ", images)

                if images and len(images) > 0:
                    original_message = [
                        {
                            "type": "text",
                            "text": original_message,
                        },
                        *images,
                    ]

                completion_thread = threading.Thread(
                    target=self.get_completion_stream,
                    args=(
                        original_message,
                        GradioEventHandler,
                        [],
                        recipient_agent,
                        "",
                        attachments,
                        None,
                    ),
                )
                completion_thread.start()

                attachments = []
                message_file_names = []
                images = []
                uploading_files = False

                new_message = True
                while True:
                    try:
                        bot_message = chatbot_queue.get(block=True)

                        if bot_message == "[end]":
                            completion_thread.join()
                            break

                        if bot_message == "[new_message]":
                            new_message = True
                            continue

                        if bot_message == "[change_recipient_agent]":
                            new_agent_name = chatbot_queue.get(block=True)
                            recipient_agent = self._get_agent_by_name(new_agent_name)
                            yield (
                                "",
                                history,
                                gr.update(
                                    value=new_agent_name,
                                    choices=set(
                                        [*recipient_agent_names, recipient_agent.name]
                                    ),
                                ),
                            )
                            continue

                        if new_message:
                            history.append([None, bot_message])
                            new_message = False
                        else:
                            history[-1][1] += bot_message

                        yield (
                            "",
                            history,
                            gr.update(
                                value=recipient_agent.name,
                                choices=set(
                                    [*recipient_agent_names, recipient_agent.name]
                                ),
                            ),
                        )
                    except queue.Empty:
                        break

            button.click(user, inputs=[msg, chatbot], outputs=[msg, chatbot]).then(
                bot, [msg, chatbot, dropdown], [msg, chatbot, dropdown]
            )
            dropdown.change(handle_dropdown_change, dropdown)
            file_upload.change(handle_file_upload, file_upload)
            msg.submit(user, [msg, chatbot], [msg, chatbot], queue=False).then(
                bot, [msg, chatbot, dropdown], [msg, chatbot, dropdown]
            )

            # Enable queuing for streaming intermediate outputs
            demo.queue(default_concurrency_limit=10)

        # Launch the demo
        demo.launch(**kwargs)
        return demo

    def _recipient_agent_completer(self, text, state):
        """
        Autocomplete completer for recipient agent names.
        """
        options = [
            agent
            for agent in self.recipient_agents
            if agent.lower().startswith(text.lower())
        ]
        if state < len(options):
            return options[state]
        else:
            return None

    def _setup_autocomplete(self):
        """
        Sets up readline with the completer function.
        """
        try:
            import readline
        except ImportError:
            # Attempt to import pyreadline for Windows compatibility
            try:
                import pyreadline as readline
            except ImportError:
                print(
                    "Module 'readline' not found. Autocomplete will not work. If you are using Windows, try installing 'pyreadline3'."
                )
                return

        if not readline:
            return

        try:
            readline.set_completer(self._recipient_agent_completer)
            readline.parse_and_bind("tab: complete")
        except Exception as e:
            print(
                f"Error setting up autocomplete for agents in terminal: {e}. Autocomplete will not work."
            )

    def run_demo(self):
        """
        Executes agency in the terminal with autocomplete for recipient agent names.
        """
        outer_self = self
        from agency_swarm import AgencyEventHandler

        class TermEventHandler(AgencyEventHandler):
            message_output = None

            @override
            def on_message_created(self, message: Message) -> None:
                if message.role == "user":
                    self.message_output = MessageOutputLive(
                        "text", self.agent_name, self.recipient_agent_name, ""
                    )
                    self.message_output.cprint_update(message.content[0].text.value)
                else:
                    self.message_output = MessageOutputLive(
                        "text", self.recipient_agent_name, self.agent_name, ""
                    )

            @override
            def on_message_done(self, message: Message) -> None:
                self.message_output = None

            @override
            def on_text_delta(self, delta, snapshot):
                self.message_output.cprint_update(snapshot.value)

            @override
            def on_tool_call_created(self, tool_call):
                if isinstance(tool_call, dict):
                    if "type" not in tool_call:
                        tool_call["type"] = "function"

                    if tool_call["type"] == "function":
                        tool_call = FunctionToolCall(**tool_call)
                    elif tool_call["type"] == "code_interpreter":
                        tool_call = CodeInterpreterToolCall(**tool_call)
                    elif (
                        tool_call["type"] == "file_search"
                        or tool_call["type"] == "retrieval"
                    ):
                        tool_call = FileSearchToolCall(**tool_call)
                    else:
                        raise ValueError("Invalid tool call type: " + tool_call["type"])

                # TODO: add support for code interpreter and retirieval tools

                if tool_call.type == "function":
                    self.message_output = MessageOutputLive(
                        "function",
                        self.recipient_agent_name,
                        self.agent_name,
                        str(tool_call.function),
                    )

            @override
            def on_tool_call_delta(self, delta, snapshot):
                if isinstance(snapshot, dict):
                    if "type" not in snapshot:
                        snapshot["type"] = "function"

                    if snapshot["type"] == "function":
                        snapshot = FunctionToolCall(**snapshot)
                    elif snapshot["type"] == "code_interpreter":
                        snapshot = CodeInterpreterToolCall(**snapshot)
                    elif snapshot["type"] == "file_search":
                        snapshot = FileSearchToolCall(**snapshot)
                    else:
                        raise ValueError("Invalid tool call type: " + snapshot["type"])

                self.message_output.cprint_update(str(snapshot.function))

            @override
            def on_tool_call_done(self, snapshot):
                self.message_output = None

                # TODO: add support for code interpreter and retrieval tools
                if snapshot.type != "function":
                    return

                if snapshot.function.name == "SendMessage" and not (
                    hasattr(
                        outer_self.send_message_tool_class.ToolConfig,
                        "output_as_result",
                    )
                    and outer_self.send_message_tool_class.ToolConfig.output_as_result
                ):
                    try:
                        args = eval(snapshot.function.arguments)
                        recipient = args["recipient"]
                        self.message_output = MessageOutputLive(
                            "text", self.recipient_agent_name, recipient, ""
                        )

                        self.message_output.cprint_update(args["message"])
                    except Exception as e:
                        pass

                self.message_output = None

            @override
            def on_run_step_done(self, run_step: RunStep) -> None:
                if run_step.type == "tool_calls":
                    for tool_call in run_step.step_details.tool_calls:
                        if tool_call.type != "function":
                            continue

                        if tool_call.function.name == "SendMessage":
                            continue

                        self.message_output = None
                        self.message_output = MessageOutputLive(
                            "function_output",
                            tool_call.function.name,
                            self.recipient_agent_name,
                            tool_call.function.output,
                        )
                        self.message_output.cprint_update(tool_call.function.output)

                    self.message_output = None

            @override
            def on_end(self):
                self.message_output = None

        self.recipient_agents = [str(agent.name) for agent in self.main_recipients]

        self._setup_autocomplete()  # Prepare readline for autocomplete

        while True:
            console.rule()
            text = input("👤 USER: ")

            if not text:
                continue

            if text.lower() == "exit":
                break

            recipient_agent = None
            if "@" in text:
                recipient_agent = text.split("@")[1].split(" ")[0]
                text = text.replace(f"@{recipient_agent}", "").strip()
                try:
                    recipient_agent = [
                        agent
                        for agent in self.recipient_agents
                        if agent.lower() == recipient_agent.lower()
                    ][0]
                    recipient_agent = self._get_agent_by_name(recipient_agent)
                except Exception as e:
                    print(f"Recipient agent {recipient_agent} not found.")
                    continue

            self.get_completion_stream(
                message=text,
                event_handler=TermEventHandler,
                recipient_agent=recipient_agent,
            )

    def get_customgpt_schema(self, url: str):
        """Returns the OpenAPI schema for the agency from the CEO agent, that you can use to integrate with custom gpts.

        Parameters:
            url (str): Your server url where the api will be hosted.
        """

        return self.ceo.get_openapi_schema(url)

    def plot_agency_chart(self):
        pass

    def _init_agents(self):
        """
        Initializes all agents in the agency with unique IDs, shared instructions, and OpenAI models.

        This method iterates through each agent in the agency, assigns a unique ID, adds shared instructions, and initializes the OpenAI models for each agent.

        There are no input parameters.

        There are no output parameters as this method is used for internal initialization purposes within the Agency class.
        """
        if self.settings_callbacks:
            loaded_settings = self.settings_callbacks["load"]()
            with open(self.settings_path, "w") as f:
                json.dump(loaded_settings, f, indent=4)

        for agent in self.agents:
            assert isinstance(agent, Agent)
            print(f"Initializing agent... {agent.name}")
            if "temp_id" in agent.id:
                agent.id = None

            agent.agency = self
            agent.add_shared_instructions(self.shared_instructions)
            agent.settings_path = self.settings_path

            if self.shared_files:
                if isinstance(self.shared_files, str):
                    self.shared_files = [self.shared_files]

                if isinstance(agent.files_folder, str):
                    agent.files_folder = [agent.files_folder]
                    agent.files_folder += self.shared_files
                elif isinstance(agent.files_folder, list):
                    agent.files_folder += self.shared_files

            if self.temperature is not None and agent.temperature is None:
                agent.temperature = self.temperature
            if self.top_p and agent.top_p is None:
                agent.top_p = self.top_p
            if self.max_prompt_tokens is not None and agent.max_prompt_tokens is None:
                agent.max_prompt_tokens = self.max_prompt_tokens
            if (
                self.max_completion_tokens is not None
                and agent.max_completion_tokens is None
            ):
                agent.max_completion_tokens = self.max_completion_tokens
            if (
                self.truncation_strategy is not None
                and agent.truncation_strategy is None
            ):
                agent.truncation_strategy = self.truncation_strategy

            if not agent.shared_state:
                agent.shared_state = self.shared_state

            agent.init_oai()

        if self.settings_callbacks:
            with open(self.agents[0].get_settings_path(), "r") as f:
                settings = f.read()
            settings = json.loads(settings)
            self.settings_callbacks["save"](settings)

    def _init_threads(self):
        """
        Initializes threads for communication between agents within the agency.

        This method creates Thread objects for each pair of interacting agents as defined in the agents_and_threads attribute of the Agency. Each thread facilitates communication and task execution between an agent and its designated recipient agent.

        No input parameters.

        Output Parameters:
            This method does not return any value but updates the agents_and_threads attribute with initialized Thread objects.
        """
        self.main_thread = Thread(self.user, self.ceo)

        # load thread ids
        loaded_thread_ids = {}
        if self.threads_callbacks:
            loaded_thread_ids = self.threads_callbacks["load"]()
            if "main_thread" in loaded_thread_ids and loaded_thread_ids["main_thread"]:
                self.main_thread.id = loaded_thread_ids["main_thread"]
            else:
                self.main_thread.init_thread()

        # Save main_thread into agents_and_threads
        self.agents_and_threads["main_thread"] = self.main_thread

        # initialize threads
        for agent_name, threads in self.agents_and_threads.items():
            if agent_name == "main_thread":
                continue
            for other_agent, items in threads.items():
                # create thread class
                self.agents_and_threads[agent_name][other_agent] = self._thread_type(
                    self._get_agent_by_name(items["agent"]),
                    self._get_agent_by_name(items["recipient_agent"]),
                )

                # load thread id if available
                if (
                    agent_name in loaded_thread_ids
                    and other_agent in loaded_thread_ids[agent_name]
                ):
                    self.agents_and_threads[agent_name][
                        other_agent
                    ].id = loaded_thread_ids[agent_name][other_agent]
                # init threads if threre are threads callbacks so the ids are saved for later use
                elif self.threads_callbacks:
                    self.agents_and_threads[agent_name][other_agent].init_thread()

        # save thread ids
        if self.threads_callbacks:
            loaded_thread_ids = {}
            for agent_name, threads in self.agents_and_threads.items():
                if agent_name == "main_thread":
                    continue
                loaded_thread_ids[agent_name] = {}
                for other_agent, thread in threads.items():
                    loaded_thread_ids[agent_name][other_agent] = thread.id

            loaded_thread_ids["main_thread"] = self.main_thread.id

            self.threads_callbacks["save"](loaded_thread_ids)

    def _parse_agency_chart(self, agency_chart):
        """
        Parses the provided agency chart to initialize and organize agents within the agency.

        Parameters:
            agency_chart: A structure representing the hierarchical organization of agents within the agency.
                    It can contain Agent objects and lists of Agent objects.

        This method iterates through each node in the agency chart. If a node is an Agent, it is set as the CEO if not already assigned.
        If a node is a list, it iterates through the agents in the list, adding them to the agency and establishing communication
        threads between them. It raises an exception if the agency chart is invalid or if multiple CEOs are defined.
        """
        if not isinstance(agency_chart, list):
            raise Exception("Invalid agency chart.")

        if len(agency_chart) == 0:
            raise Exception("Agency chart cannot be empty.")

        for node in agency_chart:
            if isinstance(node, Agent):
                if not self.ceo:
                    self.ceo = node
                    self._add_agent(self.ceo)
                else:
                    self._add_agent(node)
                self._add_main_recipient(node)

            elif isinstance(node, list):
                for i, agent in enumerate(node):
                    print(f"checking {agent.name}...")
                    if not isinstance(agent, Agent):
                        raise Exception("Invalid agency chart.")

                    index = self._add_agent(agent)

                    if i == len(node) - 1:
                        continue

                    if agent.name not in self.agents_and_threads.keys():
                        self.agents_and_threads[agent.name] = {}

                    if i < len(node) - 1:
                        other_agent = node[i + 1]
                        if other_agent.name == agent.name:
                            continue
                        if (
                            other_agent.name
                            not in self.agents_and_threads[agent.name].keys()
                        ):
                            self.agents_and_threads[agent.name][other_agent.name] = {
                                "agent": agent.name,
                                "recipient_agent": other_agent.name,
                            }
            else:
                raise Exception("Invalid agency chart.")

    def _add_agent(self, agent):
        """
        Adds an agent to the agency, assigning a temporary ID if necessary.

        Parameters:
            agent (Agent): The agent to be added to the agency.

        Returns:
            int: The index of the added agent within the agency's agents list.

        This method adds an agent to the agency's list of agents. If the agent does not have an ID, it assigns a temporary unique ID. It checks for uniqueness of the agent's name before addition. The method returns the index of the agent in the agency's agents list, which is used for referencing the agent within the agency.
        """
        if not agent.id:
            # assign temp id
            agent.id = "temp_id_" + str(uuid.uuid4())
        if agent.id not in self._get_agent_ids():
            if agent.name in self._get_agent_names():
                raise Exception("Agent names must be unique.")
            self.agents.append(agent)
            return len(self.agents) - 1
        else:
            return self._get_agent_ids().index(agent.id)

    def _add_main_recipient(self, agent):
        """
        Adds an agent to the agency's list of main recipients.

        Parameters:
            agent (Agent): The agent to be added to the agency's list of main recipients.

        This method adds an agent to the agency's list of main recipients. These are agents that can be directly contacted by the user.
        """
        main_recipient_ids = [agent.id for agent in self.main_recipients]

        if agent.id not in main_recipient_ids:
            self.main_recipients.append(agent)

    def _read_instructions(self, path):
        """
        Reads shared instructions from a specified file and stores them in the agency.

        Parameters:
            path (str): The file path from which to read the shared instructions.

        This method opens the file located at the given path, reads its contents, and stores these contents in the 'shared_instructions' attribute of the agency. This is used to provide common guidelines or instructions to all agents within the agency.
        """
        path = path
        with open(path, "r") as f:
            self.shared_instructions = f.read()

    def _create_special_tools(self):
        """
        Creates and assigns 'SendMessage' tools to each agent based on the agency's structure.

        This method iterates through the agents and threads in the agency, creating SendMessage tools for each agent. These tools enable agents to send messages to other agents as defined in the agency's structure. The SendMessage tools are tailored to the specific recipient agents that each agent can communicate with.

        No input parameters.

        No output parameters; this method modifies the agents' toolset internally.
        """
        for agent_name, threads in self.agents_and_threads.items():
            if agent_name == "main_thread":
                continue
            recipient_names = list(threads.keys())
            recipient_agents = self._get_agents_by_names(recipient_names)
            if len(recipient_agents) == 0:
                continue
            agent = self._get_agent_by_name(agent_name)
            agent.add_tool(self._create_send_message_tool(agent, recipient_agents))
            if self._thread_type == ThreadAsync:
                agent.add_tool(self._create_get_response_tool(agent, recipient_agents))

    def _create_send_message_tool(self, agent: Agent, recipient_agents: List[Agent]):
        """
        Creates a SendMessage tool to enable an agent to send messages to specified recipient agents.


        Parameters:
            agent (Agent): The agent who will be sending messages.
            recipient_agents (List[Agent]): A list of recipient agents who can receive messages.

        Returns:
            SendMessage: A SendMessage tool class that is dynamically created and configured for the given agent and its recipient agents. This tool allows the agent to send messages to the specified recipients, facilitating inter-agent communication within the agency.
        """
        recipient_names = [agent.name for agent in recipient_agents]
        recipients = Enum("recipient", {name: name for name in recipient_names})

        agent_descriptions = ""
        for recipient_agent in recipient_agents:
            if not recipient_agent.description:
                continue
            agent_descriptions += recipient_agent.name + ": "
            agent_descriptions += recipient_agent.description + "\n"

        class SendMessage(self.send_message_tool_class):
            recipient: recipients = Field(..., description=agent_descriptions)

            @field_validator("recipient")
            @classmethod
            def check_recipient(cls, value):
                if value.value not in recipient_names:
                    raise ValueError(
                        f"Recipient {value} is not valid. Valid recipients are: {recipient_names}"
                    )
                return value

        SendMessage._caller_agent = agent
        SendMessage._agents_and_threads = self.agents_and_threads

        return SendMessage

    def _create_get_response_tool(self, agent: Agent, recipient_agents: List[Agent]):
        """
        Creates a CheckStatus tool to enable an agent to check the status of a task with a specified recipient agent.
        """
        recipient_names = [agent.name for agent in recipient_agents]
        recipients = Enum("recipient", {name: name for name in recipient_names})

        outer_self = self

        class GetResponse(BaseTool):
            """This tool allows you to check the status of a task or get a response from a specified recipient agent, if the task has been completed. You must always use 'SendMessage' tool with the designated agent first."""

            recipient: recipients = Field(
                ...,
                description=f"Recipient agent that you want to check the status of. Valid recipients are: {recipient_names}",
            )

            @field_validator("recipient")
            def check_recipient(cls, value):
                if value.value not in recipient_names:
                    raise ValueError(
                        f"Recipient {value} is not valid. Valid recipients are: {recipient_names}"
                    )
                return value

            def run(self):
                thread = outer_self.agents_and_threads[self._caller_agent.name][
                    self.recipient.value
                ]

                return thread.check_status()

        GetResponse._caller_agent = agent

        return GetResponse

    def _get_agent_by_name(self, agent_name):
        """
        Retrieves an agent from the agency based on the agent's name.

        Parameters:
            agent_name (str): The name of the agent to be retrieved.

        Returns:
            Agent: The agent object with the specified name.

        Raises:
            Exception: If no agent with the given name is found in the agency.
        """
        for agent in self.agents:
            if agent.name == agent_name:
                return agent
        raise Exception(f"Agent {agent_name} not found.")

    def _get_agents_by_names(self, agent_names):
        """
        Retrieves a list of agent objects based on their names.

        Parameters:
            agent_names: A list of strings representing the names of the agents to be retrieved.

        Returns:
            A list of Agent objects corresponding to the given names.
        """
        return [self._get_agent_by_name(agent_name) for agent_name in agent_names]

    def _get_agent_ids(self):
        """
        Retrieves the IDs of all agents currently in the agency.

        Returns:
            List[str]: A list containing the unique IDs of all agents.
        """
        return [agent.id for agent in self.agents]

    def _get_agent_names(self):
        """
        Retrieves the names of all agents in the agency.

        Returns:
            List[str]: A list of names of all agents currently part of the agency.
        """
        return [agent.name for agent in self.agents]

    def _get_class_folder_path(self):
        """
        Retrieves the absolute path of the directory containing the class file.

        Returns:
            str: The absolute path of the directory where the class file is located.
        """
        return os.path.abspath(os.path.dirname(inspect.getfile(self.__class__)))

    def delete(self):
        """
        This method deletes the agency and all its agents, cleaning up any files and vector stores associated with each agent.
        """
        for agent in self.agents:
            agent.delete()

    def _init_file(self, file_path):
        try:
            with open(file_path, "w", encoding="utf-8") as f:
                pass
        except Exception as e:
            print(f"Creating {file_path}...")

    def _init_dir(self, dir_path):
        import shutil

        try:
            shutil.rmtree(dir_path)
        except:
            pass
        os.mkdir(dir_path)

    def _rm_file(self, file_path):
        if os.path.exists(file_path):
            os.remove(file_path)

    files_path = os.path.join("agents", "files")
    # 未使用的文件路径
    request_path = os.path.join(files_path, "completed_requests.json")
    completed_step_path = os.path.join(files_path, "completed_steps.json")
    completed_subtask_path = os.path.join(files_path, "completed_sub_tasks.json")
    completed_task_path = os.path.join(files_path, "completed_tasks.json")
    context_index_path = os.path.join(files_path, "context_index.json")
    context_path = os.path.join(files_path, "context.json")
    # 使用的文件路径
    error_path = os.path.join(files_path, "error.json")
    text_path = os.path.join(files_path, "text.txt")
    CONTEXT_TREE_PATH = os.path.join(files_path, "context_tree.json")
    contexts_path = os.path.join(files_path, "api_results")

    def init_files(self):
        # self._init_dir(self.files_path)
        # self._init_dir(self.contexts_path)
        self._init_file(self.error_path)
        # self._init_file(self.completed_step_path)
        # self._init_file(self.completed_subtask_path)
        # self._init_file(self.completed_task_path)
        # self._init_file(self.context_index_path)
        self._rm_file(self.request_path)
        self._rm_file(self.completed_step_path)
        self._rm_file(self.completed_subtask_path)
        self._rm_file(self.completed_task_path)
        self._rm_file(self.context_index_path)
        self._rm_file(self.context_path)

    def create_cap_group_agent_threads(
        self, cap_group_agents: Dict[str, List]
    ) -> Dict[str, List[Thread]]:
        capgroup_thread = {}
        for key in cap_group_agents.keys():
            capgroup_thread[key] = []
            for agent in cap_group_agents[key]:
                capgroup_thread[key].append(Thread(self.user, agent))
        return capgroup_thread

    def create_cap_agent_thread(
        self, cap_group: str, cap_agents: Dict[str, List]
    ) -> Dict[str, Thread]:
        cap_agent_thread = {}
        for agent in cap_agents[cap_group]:
            cap_agent_thread[agent.name] = Thread(self.user, agent)
        return cap_agent_thread

    def test_single_cap_agent(
        self,
        step: dict,
        cap_group: str,
        plan_agents: Dict[str, Agent],
        cap_group_agents: Dict[str, List],
        cap_agents: Dict[str, List],
    ):
        """
        用户请求 -> 事务*n1 -> 子任务*n2 -> 步骤*n3
        事务是不可分割（指完成过程中）的任务，如安装软件等，必须完成之后才能进行其他操作；
        子任务是对事务进行拆分，按照能力群拆分，类似于流水线；
        步骤对应能力，指具体操作步骤，和能力Agent关联
        """
        self._setup_autocomplete()  # Prepare readline for autocomplete

        self.init_files()

        print("Initialization Successful.\n")

        cap_agent_threads = {}
        for key in cap_agents:
            cap_agent_threads[key] = self.create_cap_agent_thread(
                cap_group=key, cap_agents=cap_agents
            )

        # task_id = 0
        result, new_context = self.capability_agents_processor(
            step=step, cap_group=cap_group, cap_agent_threads=cap_agent_threads
        )

    def task_planning(
        self,
        original_request: str,
        plan_agents: Dict[str, Agent],
        cap_group_agents: Dict[str, List],
        cap_agents: Dict[str, List],
        request_id: str,
    ):
        """
        用户请求 -> 事务*n1 -> 子任务*n2 -> 步骤*n3
        事务是不可分割（指完成过程中）的任务，如安装软件等，必须完成之后才能进行其他操作；
        子任务是对事务进行拆分，按照能力群拆分，类似于流水线；
        步骤对应能力，指具体操作步骤，和能力Agent关联
        """
        # 设置命令行补全功能
        self._setup_autocomplete()  # Prepare readline for autocomplete
        # 初始化流程相关的文件和目录
        self.init_files()

        print("Initialization Successful.\n")

        # 初始化任务树
        self.init_context_tree(request_id=request_id, content=original_request)

        # 判断是否启用“代码级调度”模式（通过环境变量 DEBUG_CODE_SCHEDULING 控制）
        code_scheduling = os.getenv("DEBUG_CODE_SCHEDULING")
        if code_scheduling is None or code_scheduling.lower() != "true":
            code_scheduling = False
        else:
            code_scheduling = True

        # 取出各类规划/检查/调度的智能体（Agent）
        task_planner = plan_agents["task_planner"]
        task_inspector = plan_agents["task_inspector"]
        subtask_planner = plan_agents["subtask_planner"]
        subtask_inspector = plan_agents["subtask_inspector"]
        step_inspector = plan_agents["step_inspector"]
        # 创建用户与各智能体的对话线程（Thread）
        task_planner_thread = Thread(self.user, task_planner)
        task_inspector_thread = Thread(self.user, task_inspector)
        subtask_planner_thread = Thread(self.user, subtask_planner)
        subtask_inspector_thread = Thread(self.user, subtask_inspector)
        step_inspector_thread = Thread(self.user, step_inspector)

        # 如果未开启代码级调度，还需要分别为task和subtask调度器创建线程
        if not code_scheduling:
            task_scheduler = plan_agents["task_scheduler"]
            subtask_scheduler = plan_agents["subtask_scheduler"]
            task_scheduler_thread = Thread(self.user, task_scheduler)
            subtask_scheduler_thread = Thread(self.user, subtask_scheduler)

        # 为每个能力群的智能体批量创建线程
        cap_group_thread = self.create_cap_group_agent_threads(
            cap_group_agents=cap_group_agents
        )
        # cap_group_thread[能力群名称] = [该能力群的planner的Thread, 该能力群的scheduler的Thread]

        # 为每个能力群下的每个能力agent创建线程
        cap_agent_threads = {}
        for key in cap_agents:
            cap_agent_threads[key] = self.create_cap_agent_thread(
                cap_group=key, cap_agents=cap_agents
            )
        # cap_agent_threads[能力群名称][能力agent名称] = 该能力agent的Thread

        original_request_error_flag = False
        original_request_error_message = ""
        error_id = 0

        # 主循环：规划用户原始请求，拆解为task流程图
        while True:
            # task_id = task_id + 1

            # 1. 任务规划层，生成task级流程图和调度所需信息
            task_graph, tasks_need_scheduled, _ = self.planning_layer(
                message=original_request,
                original_request=original_request,
                planner_thread=task_planner_thread,
                error_message=original_request_error_message,
                inspector_thread=task_inspector_thread,
                node_color="lightblue",
                overall_id="original request",
            )

            # 重置错误标志，清理错误文件
            original_request_error_flag = False
            self._init_file(self.error_path)

            # id2task 用于记录task_id到task对象的映射
            id2task = {}
            task_graph_json = json.loads(task_graph)
            for key in task_graph_json.keys():
                task = task_graph_json[key]
                id2task[task["id"]] = task
                self.update_context_tree(
                    request_id=request_id,
                    task_id=task["id"],
                    status="pending",
                    title=task["title"],
                    description=task["description"],
                )
            completed_task_ids = []

            # 任务调度循环
            while True:
                # 2. 任务调度层，确定当前可执行的task列表
                if code_scheduling:
                    next_task_list = self.code_scheduling_layer(
                        overall_id="original request",
                        graph=task_graph_json,
                        completed_ids=completed_task_ids,
                    )
                else:
                    tasks_scheduled = self.scheduling_layer(
                        scheduler_thread=task_scheduler_thread,
                        message=tasks_need_scheduled,
                    )
                    tasks_scheduled_json = json.loads(tasks_scheduled)
                    next_task_list = tasks_scheduled_json["next_tasks"]

                # 没有可执行task则说明全部完成，退出循环
                if not next_task_list:
                    break

                # 逐个执行可调度的task
                for next_task_id in next_task_list:
                    # 规划并执行单个task，不可中途终止。如果出现错误则重新规划task。
                    task_error_flag = False
                    task_error_message = ""

                    next_task = id2task[next_task_id]

                    # 传递给subtask规划的信息
                    subtask_input = {
                        "title": next_task['title'],
                        "description": next_task['description'],
                    }
                        # "total_task_graph": task_graph_json,
                    
                    self.update_context_tree(
                        request_id = request_id,
                        task_id = next_task_id,
                        status = "executing",
                        title = next_task['title'],
                        description = next_task['description']
                    )

                    console.rule()
                    print(
                        f"completed tasks: {(', '.join([str(id)+' ('+task_graph_json[id]['title']+')' for id in completed_task_ids])) if completed_task_ids else 'none'}"
                    )
                    print(f"next task -> {next_task_id} ({next_task['title']})")

                    # task内循环：不断尝试把task拆分为subtask（能力群相关）
                    while True:
                        # 3. 子任务规划层，生成subtask级流程图和调度所需信息
                        subtask_graph, subtasks_need_scheduled, _ = self.planning_layer(
                            message=json.dumps(subtask_input, ensure_ascii=False),
                            original_request=next_task["description"],
                            planner_thread=subtask_planner_thread,
                            error_message=task_error_message,
                            inspector_thread=subtask_inspector_thread,
                            node_color="lightgreen",
                            overall_id=next_task_id,
                        )
                        task_error_flag = False

                        id2subtask = {}
                        subtask_graph_json = json.loads(subtask_graph)
                        for key in subtask_graph_json.keys():
                            subtask = subtask_graph_json[key]
                            id2subtask[subtask["id"]] = subtask
                            self.update_context_tree(
                                request_id=request_id,
                                task_id=next_task_id,
                                subtask_id=subtask["id"],
                                status="pending",
                                title=subtask["title"],
                                description=subtask["description"],
                            )
                        completed_subtask_ids = []

                        # 子任务调度循环
                        while True:
                            # 4. 子任务调度层，确定可执行的subtask列表
                            if code_scheduling:
                                next_subtask_list = self.code_scheduling_layer(
                                    overall_id=next_task_id,
                                    graph=subtask_graph_json,
                                    completed_ids=completed_subtask_ids,
                                )
                            else:
                                subtasks_scheduled = self.scheduling_layer(
                                    scheduler_thread=subtask_scheduler_thread,
                                    message=subtasks_need_scheduled,
                                )
                                subtasks_scheduled_json = json.loads(subtasks_scheduled)
                                next_subtask_list = subtasks_scheduled_json[
                                    "next_subtasks"
                                ]

                            if (
                                not next_subtask_list
                            ):  # 没有可执行subtask则说明全部完成，退出循环
                                break

                            for next_subtask_id in next_subtask_list:
                                # 规划并执行单个subtask，如出错重新规划task。
                                subtask_error_flag = False
                                subtask_error_message = ""

                                next_subtask = id2subtask[next_subtask_id]
                                steps_input = {
                                    "title": next_subtask['title'],
                                    "description": next_subtask['description'],
                                }
                                    # "total_subtask_graph": subtask_graph_json,
                                
                                self.update_context_tree (
                                    request_id = request_id,
                                    task_id = next_task_id,
                                    subtask_id = next_subtask_id,
                                    status = "executing",
                                    title = next_subtask['title'], 
                                    description = next_subtask['description']
                                )

                                console.rule()
                                print(
                                    f"completed tasks: {(', '.join([str(id)+' ('+task_graph_json[id]['title']+')' for id in completed_task_ids])) if completed_task_ids else 'none'}"
                                )
                                print(
                                    f"this task -> {next_task_id} ({next_task['title']})"
                                )
                                print(
                                    f"├ completed subtasks: {(', '.join([str(id)+' ('+subtask_graph_json[id]['title']+')' for id in completed_subtask_ids])) if completed_subtask_ids else 'none'}"
                                )
                                print(
                                    f"└ next subtask -> {next_subtask_id} ({next_subtask['title']})"
                                )
                                next_subtask_cap_group = next_subtask[
                                    "capability_group"
                                ]

                                while True:
                                    # 5. 步骤规划层，生成step级流程图和调度所需信息
                                    steps_graph, steps_need_scheduled, _ = (
                                        self.planning_layer(
                                            message=json.dumps(
                                                steps_input, ensure_ascii=False
                                            ),
                                            original_request=next_subtask[
                                                "description"
                                            ],
                                            planner_thread=cap_group_thread[
                                                next_subtask_cap_group
                                            ][0],
                                            error_message=subtask_error_message,
                                            inspector_thread=step_inspector_thread,
                                            node_color="white",
                                            overall_id=next_subtask_id,
                                        )
                                    )
                                    subtask_error_flag = False
                                    # id2step 用于记录step_id到step对象的映射
                                    id2step = {}
                                    steps_graph_json = json.loads(steps_graph)
                                    for key in steps_graph_json.keys():
                                        step = steps_graph_json[key]
                                        id2step[step["id"]] = step
                                        self.update_context_tree(
                                            request_id=request_id,
                                            task_id=next_task_id,
                                            subtask_id=next_subtask_id,
                                            step_id=step["id"],
                                            status="pending",
                                            title=step["title"],
                                            description=step["description"],
                                        )
                                    completed_step_ids = []

                                    # 步骤调度循环
                                    while True:
                                        if code_scheduling:
                                            next_step_list = self.code_scheduling_layer(
                                                overall_id=next_subtask_id,
                                                graph=steps_graph_json,
                                                completed_ids=completed_step_ids,
                                            )
                                        else:
                                            steps_scheduled = self.scheduling_layer(
                                                scheduler_thread=cap_group_thread[
                                                    next_subtask_cap_group
                                                ][1],
                                                message=steps_need_scheduled,
                                            )
                                            steps_scheduled_json = json.loads(
                                                steps_scheduled
                                            )
                                            next_step_list = steps_scheduled_json[
                                                "next_steps"
                                            ]
                                        # 没有可执行step则说明全部完成，退出循环
                                        if not next_step_list:
                                            break
                                        # 执行单个step，如出错重新规划task。
                                        for next_step_id in next_step_list:
                                            # 单个step的错误标志和信息
                                            step_error_flag = False
                                            step_error_message = ""

                                            next_step = id2step[next_step_id]

                                            self.update_context_tree(
                                                request_id = request_id,
                                                task_id = next_task_id,
                                                subtask_id = next_subtask_id,
                                                step_id = next_step_id,
                                                status = "executing",
                                                title = next_step['title'],
                                                description = next_step['description']
                                            )

                                            console.rule()
                                            print(
                                                f"completed tasks: {(', '.join([str(id)+' ('+task_graph_json[id]['title']+')' for id in completed_task_ids])) if completed_task_ids else 'none'}"
                                            )
                                            print(
                                                f"this task -> {next_task_id} ({next_task['title']})"
                                            )
                                            print(
                                                f"├ completed subtasks: {(', '.join([str(id)+' ('+subtask_graph_json[id]['title']+')' for id in completed_subtask_ids])) if completed_subtask_ids else 'none'}"
                                            )
                                            print(
                                                f"└ this subtask -> {next_subtask_id} ({next_subtask['title']})"
                                            )
                                            print(
                                                f"  ├ completed steps: {(', '.join([str(id)+' ('+steps_graph_json[id]['title']+')' for id in completed_step_ids])) if completed_step_ids else 'none'}"
                                            )
                                            print(
                                                f"  └ next step -> {next_step_id} ({next_step['title']})"
                                            )

                                            while True:
                                                try:
                                                    # 7. 能力agent执行单个step
                                                    action = self.capability_agents_processor(step=next_step, cap_group=next_subtask_cap_group, cap_agent_threads=cap_agent_threads)
                                                    result = action.get('result', "FAIL")
                                                    context = action.get('context', "No context provided.")
                                                    assert result == 'SUCCESS' or result == 'FAIL', f"Unknown result: {result}" 
                                                    
                                                    self.update_context_tree(
                                                        request_id = request_id,
                                                        task_id = next_task_id,
                                                        subtask_id = next_subtask_id,
                                                        step_id = next_step_id,
                                                        action = action,
                                                    )

                                                    if result == "SUCCESS":
                                                        pass
                                                    elif result == "FAIL":
                                                        # 如果失败，记录并更新error
                                                        error_id = error_id + 1
                                                        step_error_flag = True
                                                        step_error_message = context

                                                        self.update_error(error_id = error_id, error = action, step = next_step)

                                                except Exception as e:
                                                    # 更新error
                                                    error_id = error_id + 1
                                                    step_error_flag = True
                                                    step_error_message = str(e)

                                                # 如果没有错误则退出该step循环，否则进入下一级错误处理
                                                if not step_error_flag:
                                                    console.rule()
                                                    print(
                                                        f"    {next_step_id} ({next_step['title']}) complete"
                                                    )
                                                    break
                                                else:
                                                    console.rule()
                                                    print(
                                                        f"    {next_step_id} ({next_step['title']}) failed, error: {step_error_message}"
                                                    )

                                                    self.clear_context_tree_node(
                                                        request_id=request_id,
                                                        task_id=next_task_id,
                                                        subtask_id=next_subtask_id,
                                                        step_id=next_step_id,
                                                    )

                                                    # continue # 重新执行step
                                                    subtask_error_flag = True
                                                    subtask_error_message = (
                                                        step_error_message
                                                    )
                                                    break  # 失败则跳出，重新规划subtask

                                            if subtask_error_flag:
                                                break
                                            # 本次step完成，加入已完成列表
                                            completed_step_ids.append(next_step_id)

                                            self.update_context_tree(
                                                request_id=request_id,
                                                task_id=next_task_id,
                                                subtask_id=next_subtask_id,
                                                step_id=next_step_id,
                                                status="completed",
                                            )

                                        if subtask_error_flag:
                                            break
                                        # 本次step调度结束

                                    # 本subtask的所有step结束
                                    if not subtask_error_flag:
                                        # 如果step全都正常完成，更新已完成subtask
                                        console.rule()
                                        print(
                                            f"  {next_subtask_id} ({next_subtask['title']}) complete"
                                        )
                                        break
                                    else:
                                        console.rule()
                                        print(
                                            f"  {next_subtask_id} ({next_subtask['title']}) failed, error: {subtask_error_message}"
                                        )

                                        self.clear_context_tree_node(
                                            request_id=request_id,
                                            task_id=next_task_id,
                                            subtask_id=next_subtask_id,
                                        )

                                        # continue # 重新规划subtask
                                        task_error_flag = True
                                        task_error_message = subtask_error_message
                                        break  # 失败则跳出，重新规划task

                                if task_error_flag:
                                    break
                                # 本次subtask完成，加入已完成列表
                                completed_subtask_ids.append(next_subtask_id)

                                self.update_context_tree(
                                    request_id=request_id,
                                    task_id=next_task_id,
                                    subtask_id=next_subtask_id,
                                    status="completed",
                                )

                            if task_error_flag:
                                break
                            # 本次subtask调度结束

                        # 本次task的所有subtask结束
                        if not task_error_flag:
                            # 如果subtask全都正常完成，更新已完成task
                            console.rule()
                            print(f"{next_task_id} ({next_task['title']}) complete")
                            break
                        else:
                            console.rule()
                            print(
                                f"{next_task_id} ({next_task['title']}) failed, error: {task_error_message}"
                            )

                            self.clear_context_tree_node(
                                request_id=request_id, task_id=next_task_id
                            )
                            continue  # 有错误则重新规划task

                    # 本次task完成，加入已完成列表
                    completed_task_ids.append(next_task_id)

                    self.update_context_tree(
                        request_id=request_id,
                        task_id=next_task_id,
                        status="completed",
                    )

                if original_request_error_flag:
                    break
                # 本次task调度结束

            # 所有task完成
            if not original_request_error_flag:
                console.rule()
                print(f"original request complete")

                self.update_context_tree(
                    request_id=request_id,
                    status="completed",
                )
                break
                # 本用户请求的所有task结束
            else:
                console.rule()
                print(
                    f"original request failed, error: {original_request_error_message}"
                )
                self.clear_context_tree_node(request_id=request_id)
                continue  # 重新规划用户请求

    def task_planning_rag(
        self,
        original_request: str,
        plan_agents: Dict[str, Agent],
        cap_group_agents: Dict[str, List],
        cap_agents: Dict[str, List],
        request_id: str,
    ):
        """
        用户请求 -> 任务*n -> 任务细化层，得到该任务的能力agent列表 -> 执行任务 -> 单个task执行不超过3次失败则根据错误信息调用任务细化层重新细化该task；否则调用任务细化层重新规划用户请求。
        任务是不可分割（指完成过程中）的任务，必须完成之后才能进行其他操作，任务按照能力群拆分。
        任务细化层，根据能力群对task细化或重新规划，和能力Agent关联。
        """
        # 设置命令行补全功能
        self._setup_autocomplete()  # Prepare readline for autocomplete
        # 初始化流程相关的文件和目录
        self.init_files()

        print("Initialization Successful.\n")

        # 初始化任务树
        self.init_context_tree(request_id=request_id, content=original_request)

        # 判断是否启用“代码级调度”模式（通过环境变量 DEBUG_CODE_SCHEDULING 控制）
        code_scheduling = os.getenv("DEBUG_CODE_SCHEDULING")
        if code_scheduling is None or code_scheduling.lower() != "true":
            code_scheduling = False
        else:
            code_scheduling = True

        # 取出各类规划/检查/调度/任务细化的智能体（Agent）
        task_planner_rag = plan_agents["task_planner_rag"]
        task_inspector_rag = plan_agents["task_inspector_rag"]
        # 创建用户与各智能体的对话线程（Thread）
        task_planner_rag_thread = Thread(self.user, task_planner_rag)
        task_inspector_rag_thread = Thread(self.user, task_inspector_rag)

        # 如果未开启代码级调度，还需要为task调度器创建线程
        if not code_scheduling:
            task_scheduler_rag = plan_agents["task_scheduler_rag"]
            task_scheduler_rag_thread = Thread(self.user, task_scheduler_rag)

        # 为每个能力群的细化智能体批量创建线程
        cap_group_thread = self.create_cap_group_agent_threads(
            cap_group_agents=cap_group_agents
        )
        # cap_group_thread[能力群名称] = [该能力群的planner的Thread, 该能力群的scheduler的Thread]

        # 为每个能力群下的每个能力agent创建线程
        cap_agent_threads = {}
        for key in cap_agents:
            cap_agent_threads[key] = self.create_cap_agent_thread(
                cap_group=key, cap_agents=cap_agents
            )
        # cap_agent_threads[能力群名称][能力agent名称] = 该能力agent的Thread

        original_request_error_flag = False
        original_request_error_message = ""
        error_id = 0
        # 用户在与rag agent对话时，除原始用户请求的所有累加输入
        other_input = ""

        # 针对用户输入的循环：不断尝试把输入拆分为task（能力群相关）
        # 记录是第几个rag session
        plan_original_request_num = "0"
        while True:
            # 任务规划层，生成task的（subtask级）流程图和调度所需信息
            task_graph, tasks_need_scheduled, other_input = self.planning_layer(
                message=original_request,
                original_request=original_request,
                planner_thread=task_planner_rag_thread,
                error_message=original_request_error_message,
                inspector_thread=task_inspector_rag_thread,
                node_color="lightblue",
                overall_id="original request",
                plan_num=plan_original_request_num,
                other_input=other_input,
            )

            # 重置错误标志，清理错误文件
            original_request_error_flag = False
            self._init_file(self.error_path)

            id2task = {}
            task_graph_json = json.loads(task_graph)
            for key in task_graph_json.keys():
                task = task_graph_json[key]
                id2task[task["id"]] = task
                self.update_context_tree(
                    request_id=request_id,
                    task_id=task["id"],
                    status="pending",
                    title=task["title"],
                    description=task["description"],
                )
            completed_task_ids = []

            # 任务调度循环
            while True:
                # 任务调度层，确定可执行的task列表（能力相关）
                if code_scheduling:
                    next_task_list = self.code_scheduling_layer(
                        overall_id="original request",
                        graph=task_graph_json,
                        completed_ids=completed_task_ids,
                    )
                else:
                    tasks_scheduled = self.scheduling_layer(
                        scheduler_thread=task_scheduler_rag_thread,
                        message=tasks_need_scheduled,
                    )
                    tasks_scheduled_json = json.loads(tasks_scheduled)
                    next_task_list = tasks_scheduled_json["next_tasks"]

                if not next_task_list:  # 没有可执行task则说明全部完成，退出循环
                    break

                for next_task_id in next_task_list:
                    # 细化并执行单个task
                    task_error_flag = False
                    task_error_message = ""

                    next_task = id2task[next_task_id]
                    task_input = {
                        "title": next_task["title"],
                        "description": next_task["description"],
                        "total_task_graph": task_graph_json,
                        "last_error": "",
                    }

                    self.update_context_tree(
                        request_id=request_id, task_id=next_task_id, status="executing"
                    )

                    console.rule()
                    print(
                        f"completed tasks: {(', '.join([str(id)+' ('+task_graph_json[id]['title']+')' for id in completed_task_ids])) if completed_task_ids else 'none'}"
                    )
                    print(f"this task -> {next_task_id} ({next_task['title']})")
                    next_task_cap_group = next_task["capability_group"]

                    # 任务细化层
                    optimize_res = self.task_optimizing_layer(
                        message=json.dumps(task_input, ensure_ascii=False),
                        original_request=next_task["description"],
                        optimizer_thread=cap_group_thread[next_task_cap_group][0],
                        overall_id=next_task_id,
                    )
                    optimize_res_json = json.loads(optimize_res)
                    next_task["description"] = optimize_res_json["description"]
                    next_task["agent"] = optimize_res_json["agent"]

                    self.update_context_tree(
                        request_id=request_id,
                        task_id=next_task_id,
                        description=next_task["description"],
                        status="executing",
                    )

                    task_error_num = 0
                    while True:
                        try:
                            # 能力agent执行单个task
                            action = self.capability_agents_processor(
                                    step=next_task,
                                    cap_group=next_task_cap_group,
                                    cap_agent_threads=cap_agent_threads,
                                )
                            result = action.get('result', "FAIL")
                            context = action.get('context', "No context provided.")
                            assert (
                                result == "SUCCESS" or result == "FAIL"
                            ), f"Unknown result: {result}"

                            self.update_context_tree(
                                request_id=request_id,
                                task_id=next_task_id,
                                rag_action=action,
                            )

                            if result == "SUCCESS":
                                task_error_flag = False
                                task_error_message = ""
                            elif result == "FAIL":
                                # 如果失败，记录并更新error
                                error_id = error_id + 1
                                task_error_flag = True
                                task_error_message = context
                                self.update_error(
                                    error_id=error_id, error=context, step=next_task
                                )

                        except Exception as e:
                            # 更新error
                            error_id = error_id + 1
                            task_error_flag = True
                            task_error_message = str(e)

                        # 如果没有错误则退出该task，更新已完成task
                        if not task_error_flag:
                            console.rule()
                            print(f"{next_task_id} ({next_task['title']}) complete")
                            break
                        else:
                            console.rule()
                            print(
                                f"{next_task_id} ({next_task['title']}) failed, error: {task_error_message}"
                            )
                            task_error_num += 1

                            self.clear_context_tree_node(
                                request_id=request_id, task_id=next_task_id
                            )

                            if task_error_num < 3:
                                # 单个task执行不超过3次失败则加上错误信息重新细化该task
                                task_input["last_error"] = task_error_message
                                optimize_again = self.task_optimizing_layer(
                                    message=json.dumps(task_input, ensure_ascii=False),
                                    original_request=next_task["description"],
                                    optimizer_thread=cap_group_thread[
                                        next_task_cap_group
                                    ][0],
                                    overall_id=next_task_id,
                                )
                                optimize_again_json = json.loads(optimize_again)
                                next_task["description"] = optimize_again_json[
                                    "description"
                                ]
                                next_task["agent"] = optimize_again_json["agent"]

                                self.update_context_tree(
                                    request_id=request_id,
                                    task_id=next_task_id,
                                    description=next_task["description"],
                                    status="executing",
                                )
                                continue
                            else:
                                original_request_error_flag = True
                                original_request_error_message = task_error_message
                                break  # 单个task超过3次失败则跳出，重新规划用户请求

                    # 本次task完成，加入已完成列表
                    completed_task_ids.append(next_task_id)

                    self.update_context_tree(
                        request_id=request_id,
                        task_id=next_task_id,
                        status="completed",
                    )

                if original_request_error_flag:
                    break
                # 本次task调度结束

            # 所有task完成
            if not original_request_error_flag:
                console.rule()
                print(f"original request complete")

                self.update_context_tree(
                    request_id=request_id,
                    status="completed",
                )
                break
                # 本用户请求的所有task结束
            else:
                console.rule()
                print(
                    f"original request failed, error: {original_request_error_message}"
                )
                plan_original_request_num = str(int(plan_original_request_num) + 1)
                self.clear_context_tree_node(request_id=request_id)
                continue  # 重新规划用户请求

    def update_error(self, error_id: int, error: str, step: dict):
        try:
            with open(self.error_path, "r", encoding="utf-8") as file:
                try:  # 尝试读取 JSON 数据
                    data = json.load(file)
                except json.JSONDecodeError:  # 如果文件为空或格式错误，则创建一个空字典
                    data = {}
        except FileNotFoundError:
            data = {}
        data[error_id] = {
            "error_id": "error_" + str(error_id),
            "step": step,
            "error": error,
        }
        with open(self.error_path, "w", encoding="utf-8") as file:
            json.dump(data, file, indent=4, ensure_ascii=False)

<<<<<<< HEAD
    def update_context(self, event: str, data: dict):
        
        context_entry = {
            "timestamp": datetime.now().isoformat() + "Z",
            "event": event,
            "data": data
        }
        # 读取旧的，追加新的
        try:
            with open(self.context_path, "r", encoding='utf-8') as f:
                try:
                    contexts = json.load(f)
                except json.JSONDecodeError:
                    contexts = []
        except FileNotFoundError:
            contexts = []
        contexts.append(context_entry)
        with open(self.context_path, "w", encoding='utf-8') as f:
            json.dump(contexts, f, indent=2, ensure_ascii=False)
        
    def init_context_tree(self, request_id: str, content):
=======
    def init_context_tree(self, request_id, content):
>>>>>>> 9a2200cc
        """
        初始化任务树，在任务开始时创建根节点
        """
        with open(self.CONTEXT_TREE_PATH, "r", encoding="utf-8") as file:
            try:  # 尝试读取 JSON 数据
                context_tree = json.load(file)
            except json.JSONDecodeError:  # 如果文件为空或格式错误，则创建一个空字典
                context_tree = {}

        # 添加新的用户请求根节点
        context_tree[request_id] = {
            "content": content,
            "status": "executing",
            "tasks": [],
        }

        with open(self.CONTEXT_TREE_PATH, "w", encoding="utf-8") as f:
            json.dump(context_tree, f, indent=4, ensure_ascii=False)

    def update_context_tree(
        self,
        request_id: str,
        task_id: str = None,
        subtask_id: str = None,
        step_id: str = None,
        status: str = None,
        title: str = None,
        description: str = None,
        action: dict = None,
        rag_action: dict = None,
    ):
        """
        更新任务树中的节点（任务/子任务/步骤）的状态
        """
        # 加载当前任务树
        with open(self.CONTEXT_TREE_PATH, "r", encoding="utf-8") as f:
            context_tree = json.load(f)

        # 获取当前任务
        request = context_tree.get(request_id)
        if not request:
            raise Exception(f"Request {request_id} not found in task tree.")

        # 如果是任务状态变化
        if task_id:
            # 查找任务
            task = next(
                (task for task in request["tasks"] if task["id"] == task_id), None
            )
            if task:
                if rag_action:
                    command = rag_action.get("command")
                    if not command:
                        rag_action_entry = {
                            "tool": rag_action["tool"],
                            "result": rag_action["result"],
                            "context": rag_action["context"],
                        }
                    else:
                        rag_action_entry = rag_action
                    task["rag_actions"].append(rag_action_entry)
                else:
                    if subtask_id:
                        # 查找子任务
                        subtask = next((subtask for subtask in task["subtasks"] if subtask["id"] == subtask_id), None)
                        if subtask:
                            if step_id:
                                # 查找步骤
                                step = next((step for step in subtask["steps"] if step["id"] == step_id), None)
                                if step:
                                    # 更新现有步骤
                                    if action:                                       
                                        step["actions"].append(action)
                                    else:
                                        step["status"] = status
                                else:
                                    # 创建新步骤
                                    step = {
                                        "id": step_id,
                                        "status": status,
                                        "title": title,
                                        "description": description,
                                        "actions": []
                                    }
                                    subtask["steps"].append(step)
                            else:
                                # 更新子任务状态
                                subtask["status"] = status
                        else:
                            # 创建新子任务
                            subtask = {
                                "id": subtask_id,
                                "status": status,
                                "title": title,
                                "description": description,
                                "steps": []
                            }
                            task["subtasks"].append(subtask)
                    else:
                        # 更新任务状态，和描述（rag）
                        task["status"] = status
                        task["description"] = (
                            description if description != None else task["description"]
                        )
            else:
                # 创建新任务
                task = {
                    "id": task_id,
                    "status": status,
                    "title": title,
                    "description": description,
                    "subtasks": [],
                    "rag_actions": [],
                }
                request["tasks"].append(task)
        else:
            # 更新整个请求状态
            request["status"] = status

        # 保存更新后的任务树
        with open(self.CONTEXT_TREE_PATH, "w", encoding="utf-8") as f:
            json.dump(context_tree, f, indent=4, ensure_ascii=False)

    def clear_context_tree_node(
        self,
        request_id: str,
        task_id: str = None,
        subtask_id: str = None,
        step_id: str = None,
    ):
        """
        清空任务树中的节点（任务/子任务/步骤）
        """
        # 加载当前任务树
        with open(self.CONTEXT_TREE_PATH, "r", encoding="utf-8") as f:
            context_tree = json.load(f)

        # 获取当前任务
        request = context_tree.get(request_id)
        if not request:
            raise Exception(f"Request {request_id} not found in task tree.")

        if task_id:
            task = next(
                (task for task in request["tasks"] if task["id"] == task_id), None
            )
            if task:
                if subtask_id:
                    subtask = next(
                        (
                            subtask
                            for subtask in task["subtasks"]
                            if subtask["id"] == subtask_id
                        ),
                        None,
                    )
                    if subtask:
                        if step_id:
                            step = next(
                                (
                                    step
                                    for step in subtask["steps"]
                                    if step["id"] == step_id
                                ),
                                None,
                            )
                            # 清空步骤
                            if step:
                                step["actions"] = []
                            else:
                                raise Exception(f"{step_id} not found in {subtask_id}.")
                        else:
                            # 清空子任务
                            subtask["steps"] = []
                    else:
                        raise Exception(f"{subtask_id} not found in {task_id}.")
                else:
                    # 清空任务
                    task["subtasks"] = []
            else:
                raise Exception(f"{task_id} not found in {request_id}.")
        else:
            # 清空整个请求
            request["tasks"] = []

        # 保存更新后的任务树
        with open(self.CONTEXT_TREE_PATH, "w", encoding="utf-8") as f:
            json.dump(context_tree, f, indent=4, ensure_ascii=False)

    def capability_agents_processor(
        self, step: dict, cap_group: str, cap_agent_threads: dict
    ):
        """
        能力agent执行任务，目前只考虑单个能力agent的情况
        """
        cap_agents = step["agent"]  # 获取当前step指定的能力agent列表
        for agent_name in cap_agents:
            console.rule()
            print(f"{agent_name} EXECUTING {step['id']}...\n")
            # 获取该能力群下，指定能力agent的线程对象
            cap_agent_thread = cap_agent_threads[cap_group][agent_name]
            # 以json格式将step内容发给能力agent执行，获取返回结果
            cap_agent_result = self.json_get_completion(
                cap_agent_thread, json.dumps(step, ensure_ascii=False)
            )
            # 解析agent返回的结果（json字符串）
            cap_agent_result_json = json.loads(cap_agent_result)
        # 执行结果result和返回内容context
        result = cap_agent_result_json['result']
        context = cap_agent_result_json['context']

        output_data = {"result": result, "context": context}
        output_str = json.dumps(output_data, indent=4, ensure_ascii=False)
        print(f"THREAD output:\n{output_str}")
        
        return  cap_agent_result_json # 返回结果

    def scheduling_layer(self, message: str, scheduler_thread: Thread):
        console.rule()
        print(f"{scheduler_thread.recipient_agent.name} SCHEDULING...\n")
        # 调用调度器agent线程，获取调度的下一个任务（或子任务、步骤等）
        scheduler_res = self.json_get_completion(scheduler_thread, message)
        print(f"THREAD output:\n{scheduler_res}")
        return scheduler_res

    def code_scheduling_layer(
        self,
        overall_id: str,
        graph: Dict[str, Dict[str, Any]],
        completed_ids: List[str],
    ) -> List[str]:
        """
        基于依赖关系进行代码级调度，返回下一个可执行的节点id列表
        """
        console.rule()
        print(f"SCHEDULING {overall_id}...\n")
        next_ids = []  # 待执行节点
        completed_id_set = set(completed_ids)
        for id_key, info in graph.items():
            if id_key in completed_id_set:
                continue  # 已完成节点直接跳过
            deps = info.get("dep", [])
            # 检查所有依赖的id是否都已完成
            all_deps_met = all(dep_id in completed_id_set for dep_id in deps)
            if all_deps_met:
                next_ids.append(id_key)  # 依赖全部满足，加入待执行列表
        print(
            f"completed: {(', '.join([str(id)+' ('+graph[id]['title']+')' for id in completed_ids])) if completed_ids else 'none'}"
        )
        print(
            f"scheduled: {(', '.join([str(id)+' ('+graph[id]['title']+')' for id in next_ids])) if next_ids else 'none'}"
        )
        pending_ids = []
        for id_key in graph.keys():
            if id_key not in completed_id_set and id_key not in next_ids:
                pending_ids.append(id_key)
        print(
            f"pending: {(', '.join([str(id)+' ('+graph[id]['title']+')' for id in pending_ids])) if pending_ids else 'none'}"
        )
        return next_ids  # 返回下一个可执行节点的id列表

    def rag_flow(self, original_request: str, plan_num: str):
        load_dotenv()
        ragflow_api_key = os.getenv("RAGFLOW_API_KEY")
        assistant_name = os.getenv("ASSISTANT_NAME")
        session_name = os.getenv("SESSION_NAME")

        rag_object = RAGFlow(api_key=ragflow_api_key, base_url="http://localhost:9222")
        assistant = rag_object.list_chats(name=assistant_name)[0]
        output_format = """
            {
                "is_complete": "0"/"1"（注意带双引号）,
                "response": 提问内容或最终回答（格式为字符串，注意换行时应写换行符不要直接换行）
            }
            """
        instruction = """
            你是一个鲲鹏服务器的运维专家，你只能根据知识库的内容来总结并回答问题，请确保你输出的所有内容都来自于知识库。当所有知识库内容都与问题无关时，你的回答必须包括“知识库中未找到您要的答案！”这句话。
            以下是知识库:
            {knowledge}
            以上是知识库。

            你的输出为以下 JSON 格式:
            {output_format}

            其中，"is_complete"字段表示当前回答是否是对用户原始请求的详细解答，"0"表示否，"1"表示是。当"is_complete"为"0"时，"response"字段中写入问题列表；当"is_complete"为"1"时，"response"字段中写入对用户原始输入的详细解答。

            用户的原始请求是：
            {original_request}

            请注意，每次回答时你都需要根据知识库内容仔细判断用户输入的信息是否充分、是否包含回答原始请求所需的完整信息。

            如果信息不够充分，你不能给出详细答案，"is_complete" 字段填入"0"，并在"response" 字段中列出需要用户回答的问题，以确定用户偏好、获取额外信息。比如在安装软件时通常会根据用户的不同偏好选择跳转到不同的安装步骤执行，根据操作系统、性能测试需求、网络环境等内容选择不同的安装方式和工具使用，等等。你要根据用户的软硬件环境并结合知识库内容，为用户提供合适的操作指导。
            在每轮对话中，你应该判断用户是否回答了你历史对话中列出的所有问题，若用户回答不全面，你应该分析用户输入，并根据知识库的内容继续判断还需要获取哪些信息并向用户提问，若用户对你提出的问题有其他疑问，你应该基于历史对话和知识库内容来作答或提供选项帮助用户回答你的问题，这时由于你的回答不是对用户原始请求的回答内容，此时"is_complete" 字段填入"0"，"response" 字段中根据知识库内容继续列出需要用户回答的问题，不断与用户对话获取完整回答所需的必要信息。

            经过0轮或多轮与用户的循环对话后，你总结用户提供的所有内容，当你判断认为自己所获取的信息足够充分、能够详尽的回答用户的原始请求、回答内容不包含非确定选择或可选选项时，你输出详细的答案，"is_complete" 字段填入"1"，"response" 字段中填入对用户原始问题的详细回答。
            注意**"response"字段的内容只能来源于知识库，必须按照知识库内容原文输出，输出的每个步骤具体到执行命令**，输出内容要全面，包括前置条件，如软硬件环境、编译环境、配置必要的源、数据盘搭建、依赖包安装等，以及后置验证，如配置文件、初始化和启动等。

            请注意，你不需要针对你输出的内容和用户确认是否需要调整，直接输出即可。

            你的每次回答需要考虑聊天历史。你的最后一次回答中的 "is_complete" 字段一定是"1"。
        """
        assistant_config = {
            "language": "Chinese",
            "prompt": {
                "variables": [
                    {"key": "knowledge", "optional": False},
                    {"key": "output_format", "optional": False},
                    {"key": "original_request", "optional": False},
                ],  # optional参数必须填写
                "prompt": instruction,
            },
        }
        assistant.update(assistant_config)

        # ret=assistant.list_sessions(name=session_name)
        # if len(ret)==0:
        #     session = assistant.create_session(session_name)
        # else:
        #     session=assistant.list_sessions(name=session_name)[0]
        session = assistant.create_session(session_name + " " + plan_num)

        message = original_request
        user_input = ""
        while True:
            try:
                gen = session.ask(
                    message,
                    stream=False,
                    output_format=output_format,
                    original_request=original_request,
                )
                answer = next(gen)  # Trigger generator execution
            except StopIteration as e:
                answer = e.value  # Extract actual return value from exception

            response = answer.content
            print("RAG generator:")
            print(response)  # Output content normally
            dict_json = json.loads(response)
            if dict_json["is_complete"].strip() == "1":  # 关闭显示引文
                return dict_json["response"], user_input
            elif dict_json["is_complete"].strip() == "0":
                question = input(
                    "\n==================== User =====================\n> "
                )
                self.log_file.write(question + "\n\n")
                self.log_file.flush()
                message = question
                user_input += question
                continue
            else:
                continue

    def planning_layer(
        self,
        message: str,
        original_request: str,
        planner_thread: Thread,
        error_message: str = "",
        inspector_thread: Thread = None,
        node_color: str = "lightblue",
        overall_id: str = "",
        plan_num: str = "",
        other_input: str = "",
    ):
        """
        任务/子任务/步骤规划层，调用planner agent进行结构规划。
        返回：1. 规划结果，2. 对应scheduler输入
        """
        console.rule()

        # 如果在之前的规划中rag环节获取到了用户输入的其他信息，将其拼接到original_request中
        if other_input != "":
            original_request = original_request + "\n其他信息：" + other_input

        print(f"{planner_thread.recipient_agent.name} PLANNING {overall_id}...\n")
        print(original_request)

        use_rag = os.getenv("USE_RAG")
        if use_rag:
            rag_response, user_input = self.rag_flow(original_request, plan_num)
            message = message + "\n请参考运维手册内容作答：\n" + rag_response
            other_input = other_input + user_input

        # 如果有上一步出错的信息，将其拼接到message中，便于planner参考
        if error_message != "":
            message = (
                message
                + "\n\nThe error occurred when executing the previous plan: \n"
                + error_message
            )
        # 发送message给planner agent线程，获取规划结果
        planmessage = self.json_get_completion(
            planner_thread, message, original_request, inspector_thread
        )
        print(f"THREAD output:\n{planmessage}")
        planmessage_json = json.loads(planmessage)
        plan_json = {}
        plan_json["main_task"] = original_request
        plan_json["plan_graph"] = planmessage_json
        # self.json2graph(planmessage, "TASK_PLAN", node_color)
        return planmessage, json.dumps(plan_json, ensure_ascii=False), other_input

    def task_optimizing_layer(
        self,
        message: str,
        original_request: str,
        optimizer_thread: Thread,
        overall_id: str = "",
    ):
        """
        任务细化层，调用能力群细化agent进行任务细化。
        返回：细化结果
        """
        console.rule()
        print(f"{optimizer_thread.recipient_agent.name} OPTIMIZING {overall_id}...\n")
        # print(original_request)

        # 发送message给optimizer agent线程，获取任务细化结果
        optimize_message = self.json_get_completion(
            optimizer_thread, message, original_request
        )
        print(f"THREAD output:\n{optimize_message}")
        return optimize_message

    def json2graph(self, data, title, node_color: str = "blue"):
        """
        可视化任务流的json为流程图
        """
        import matplotlib.pyplot as plt
        import networkx as nx

        try:
            json_data = json.loads(data)
            graph = nx.DiGraph()  # 创建有向图
            heads = []
            edges = []
            layout = {}
            # 遍历json节点，构建图结构和层级
            for key in json_data.keys():
                idnow = json_data[key]["id"]
                layout[idnow] = 0
                if json_data[key]["dep"] == []:
                    heads.append(idnow)
                else:
                    for id in json_data[key]["dep"]:
                        edges.append((id, idnow))
                        layout[idnow] = max(layout[idnow], layout[id] + 1)
            # 分层收集节点
            layers = {}
            for key in layout.keys():
                layerid = layout[key]
                if layerid not in layers:
                    layers[layerid] = []
                layers[layerid].append(key)
            print(layers)
            for layer, nodes in layers.items():
                graph.add_nodes_from(nodes, layer=layer)
            graph.add_edges_from(edges)
            # 用networkx多分区布局画图
            pos = nx.multipartite_layout(graph, subset_key="layer")
            nx.draw(
                graph, pos=pos, with_labels=True, node_color=node_color, arrowsize=20
            )
            plt.title(title)
            plt.show()
        except json.decoder.JSONDecodeError:
            print("WRONG FORMAT!")
            return

    def json_get_completion(
        self,
        thread: Thread,
        message: str,
        inspector_request: str = None,
        inspector_thread: Thread = None,
    ):
        """
        发送消息给某个agent线程并确保返回json格式，必要时通过inspector人工/自动检查
        """
        flag = False
        count_flag_false = 0
        original_message = message
        while True:
            # 1. 先请求一次agent输出
            res = thread.get_completion(message=message, response_format="auto")
            response_information = self.my_get_completion(res)

            # 2. 尝试从返回内容解析json
            flag, result = self.get_json_from_str(message=response_information)
            # print(f"THREAD output:\n{result}")
            if flag == False:
                count_flag_false += 1
                print(f"THREAD output:\n{result}")
                # 没找到json，构造提示重新请求agent
                message = (
                    "用户原始输入为: \n```\n"
                    + original_message
                    + "\n```\n"
                    + "你之前的回答是:\n```\n"
                    + result
                    + "\n```\n"
                    + "你之前的回答用户评价为: \n```\n"
                    + "Your output format is wrong."
                    + "\n```\n"
                )
                if count_flag_false <= 3:
                    continue
                else:
                    return json.dumps({})

            # 3. 如果有inspector，需额外走一轮人工/自动审核
            if inspector_thread is not None:
                # seek for inspector's opinion
                inspector_type = os.getenv("DEBUG_INSPECTOR_TYPE")
                if (
                    inspector_type is not None and inspector_type == "off"
                ):  # 不使用inspector
                    return result

                if flag == True:
                    inspect_query = {
                        "user_request": inspector_request,
                        "task_graph": json.loads(result),
                    }
                else:
                    inspect_query = {
                        "user_request": inspector_request,
                        "task_graph": result,
                    }
                inspector_res = inspector_thread.get_completion(
                    message=json.dumps(inspect_query, ensure_ascii=False),
                    response_format="auto",
                )
                inspector_result = self.my_get_completion(inspector_res)
                print(inspector_result)
                __ = self.get_inspector_review(inspector_result)
                # 如果需要人工审核，由用户决定
                if (
                    inspector_type is None or inspector_type == "user"
                ):  # inspector回复后由用户决定
                    user_advice = input(
                        'User: ["agree": You agree with inspector.\n"YES": You agree with planner, and you should input your advice.\n"NO": You disagree with planner, and you should input your advice.]\n'
                    )
                    if user_advice != "agree":
                        explain = input("explain: ")
                        inspector_result = json.dumps(
                            {"review": user_advice, "explain": explain}
                        )
                        __ = self.get_inspector_review(inspector_result)
                # 审核通过则返回，否则要求重新输出
                if __ == True:
                    return result
                message = (
                    "用户原始输入为: \n```\n"
                    + original_message
                    + "\n```\n"
                    + "你之前的回答是:\n```\n"
                    + result
                    + "\n```\n"
                    + "你之前的回答用户评价为: \n```\n"
                    + inspector_result
                    + "\n```\n"
                )
                continue
            # 4. 没有inspector直接返回
            return result

    def get_inspector_review(self, message: str):
        """
        检查inspector给的结果是否通过（review为YES即通过）
        """
        try:
            json_res = json.loads(message)
            return json_res["review"] == "YES"
        except:
            yes_str = "YES"
            try:
                yes_index = message.index(yes_str)
                return True
            except ValueError:
                return False

    def get_json_from_str(self, message: str):
        """
        从字符串中提取json，支持带markdown代码块格式
        返回：(是否找到json, json字符串)
        """
        # try:
        #     json_res = json.loads(message)
        #     return True, message
        # except json.decoder.JSONDecodeError:
        #     # 尝试从markdown代码块中截取
        #     start_str = "```json\n"
        #     end_str = "\n```"
        #     try:
        #         start_index = message.rfind(start_str) + len(start_str)
        #         end_index = message.index(end_str, start_index)
        #         return True, message[start_index: end_index]
        #     except ValueError:
        #         return False, message

        # 1. 尝试直接解析
        try:
            json_res = json.loads(message)
            return True, message
        except json.decoder.JSONDecodeError:
            pass
        # 2. 尝试用正则匹配代码块
        match = re.search(r"```json\s*(\{.*?\})\s*```", message, re.DOTALL)
        if match:
            json_str = match.group(1)
            try:
                json_res = json.loads(json_str)
                return True, json_str
            except Exception:
                return False, json_str
        # 返回False和原始消息
        return False, message

    def my_get_completion(self, res):
        """
        消耗生成器res，返回其最终返回值（即StopIteration.value）
        """
        while True:
            try:
                next(res)
            except StopIteration as e:
                return e.value

    def langgraph_test(self, repeater: Agent, rander: Agent, palindromist: Agent):
        from typing import Annotated

        from langchain_community.tools.tavily_search import TavilySearchResults
        from langchain_openai import ChatOpenAI
        from langgraph.graph import END, START, StateGraph
        from langgraph.graph.message import add_messages
        from typing_extensions import TypedDict

        class State(TypedDict):
            # Messages have the type "list". The `add_messages` function
            # in the annotation defines how this state key should be updated
            # (in this case, it appends messages to the list, rather than overwriting them)
            messages: Annotated[list, add_messages]

        graph_builder = StateGraph(State)

        repeater_thread = Thread(self.user, repeater)
        rander_thread = Thread(self.user, rander)
        palindromist_thread = Thread(self.user, palindromist)
        from langchain_core.messages.ai import AIMessage

        def chatbot_0(state: State):
            message = state["messages"][-1]
            res = rander_thread.get_completion(message.content)
            ans = self.my_get_completion(res)
            return {"messages": [AIMessage(ans)]}

        def chatbot_1(state: State):
            message = state["messages"][-1]
            res = repeater_thread.get_completion(message.content)
            ans = self.my_get_completion(res)
            return {"messages": [AIMessage(ans)]}

        def chatbot_2(state: State):
            message = state["messages"][-1]
            res = palindromist_thread.get_completion(message.content)
            ans = self.my_get_completion(res)
            return {"messages": [AIMessage(ans)]}

        graph_builder.add_node("rander", chatbot_0)
        graph_builder.add_node("repeater", chatbot_1)
        graph_builder.add_node("palindromist", chatbot_2)

        graph_builder.add_edge(START, "rander")
        graph_builder.add_edge("repeater", END)
        graph_builder.add_edge("palindromist", END)

        def route(
            state: State,
        ):
            if isinstance(state, list):
                ai_message = state[-1]
            elif messages := state.get("messages", []):
                ai_message = messages[-1]
            else:
                raise ValueError(f"No messages found in input state: {state}")
            import re

            try:
                print(ai_message)
                text = ai_message.content
                number = re.findall(r"\d+\.?\d*", text[-1])
                if int(number[-1]) < 5:
                    return "repeater"
                return "palindromist"
            except:
                return "repeater"

        graph_builder.add_conditional_edges(
            "rander",
            route,
            {"repeater": "repeater", "palindromist": "palindromist"},
        )
        graph = graph_builder.compile()
        import io

        import matplotlib.pyplot as plt
        from PIL import Image

        # ... (你的 graph 对象和相关代码) ...
        image_data = graph.get_graph().draw_mermaid_png()  # 获取图像字节流数据
        img = Image.open(io.BytesIO(image_data))  # 使用 PIL 读取 PNG 图像
        plt.imshow(img)  # 使用 matplotlib 显示图像
        plt.axis("off")  # 可选：隐藏坐标轴
        plt.show()

        def stream_graph_updates(user_input: str):
            for event in graph.stream({"messages": [("user", user_input)]}):
                for value in event.values():
                    print("Assistant:", value["messages"][-1].content)

        while True:
            try:
                user_input = input("User: ")
                if user_input.lower() in ["quit", "exit", "q"]:
                    print("Goodbye!")
                    break

                stream_graph_updates(user_input)
            except:
                # fallback if input() is not available
                user_input = "What do you know about LangGraph?"
                print("User: " + user_input)
                stream_graph_updates(user_input)
                break<|MERGE_RESOLUTION|>--- conflicted
+++ resolved
@@ -2285,31 +2285,7 @@
         with open(self.error_path, "w", encoding="utf-8") as file:
             json.dump(data, file, indent=4, ensure_ascii=False)
 
-<<<<<<< HEAD
-    def update_context(self, event: str, data: dict):
-        
-        context_entry = {
-            "timestamp": datetime.now().isoformat() + "Z",
-            "event": event,
-            "data": data
-        }
-        # 读取旧的，追加新的
-        try:
-            with open(self.context_path, "r", encoding='utf-8') as f:
-                try:
-                    contexts = json.load(f)
-                except json.JSONDecodeError:
-                    contexts = []
-        except FileNotFoundError:
-            contexts = []
-        contexts.append(context_entry)
-        with open(self.context_path, "w", encoding='utf-8') as f:
-            json.dump(contexts, f, indent=2, ensure_ascii=False)
-        
-    def init_context_tree(self, request_id: str, content):
-=======
     def init_context_tree(self, request_id, content):
->>>>>>> 9a2200cc
         """
         初始化任务树，在任务开始时创建根节点
         """
