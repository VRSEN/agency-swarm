import inspect
import json
import os
import queue
import threading
import uuid
from enum import Enum
from typing import (
    Any,
    Callable,
    Dict,
    List,
    Literal,
    Type,
    TypedDict,
    TypeVar,
    Union,
    Tuple,
)

from openai.lib._parsing._completions import type_to_response_format_param
from openai.types.beta.threads import Message
from openai.types.beta.threads.runs import RunStep
from openai.types.beta.threads.runs.tool_call import (
    CodeInterpreterToolCall,
    FileSearchToolCall,
    FunctionToolCall,
    ToolCall,
)
from pydantic import BaseModel, Field, field_validator, model_validator
from rich.console import Console
from typing_extensions import override

from agency_swarm.agents import Agent
from agency_swarm.messages import MessageOutput
from agency_swarm.messages.message_output import MessageOutputLive
from agency_swarm.threads import Thread
from agency_swarm.threads.thread_async import ThreadAsync
from agency_swarm.tools import BaseTool, CodeInterpreter, FileSearch
from agency_swarm.tools.send_message import SendMessage, SendMessageBase
from agency_swarm.user import User
from agency_swarm.util.errors import RefusalError
from agency_swarm.util.files import get_file_purpose, get_tools
from agency_swarm.util.shared_state import SharedState
from agency_swarm.util.streaming import AgencyEventHandler

console = Console()

T = TypeVar("T", bound=BaseModel)


class SettingsCallbacks(TypedDict):
    load: Callable[[], List[Dict]]
    save: Callable[[List[Dict]], Any]


class ThreadsCallbacks(TypedDict):
    load: Callable[[], Dict]
    save: Callable[[Dict], Any]


class Agency:
    def __init__(
        self,
        agency_chart: List,
        thread_strategy: Dict[Literal["always_same", "always_new"], List[Tuple]] = {},
        shared_instructions: str = "",
        shared_files: Union[str, List[str]] = None,
        async_mode: Literal["threading", "tools_threading"] = None,
        send_message_tool_class: Type[SendMessageBase] = SendMessage,
        settings_path: str = "./settings.json",
        settings_callbacks: SettingsCallbacks = None,
        threads_callbacks: ThreadsCallbacks = None,
        temperature: float = 0.3,
        top_p: float = 1.0,
        max_prompt_tokens: int = None,
        max_completion_tokens: int = None,
        truncation_strategy: dict = None,
    ):
        """
        Initializes the Agency object, setting up agents, threads, and core functionalities.

        Parameters:
            agency_chart: The structure defining the hierarchy and interaction of agents within the agency.
            thread_strategy (Dict[Literal["always_same", "always_new"], List[Tuple]], optional): The strategy used for retrieving threads when starting a new conversation. Defaults to "always_same".
            shared_instructions (str, optional): A path to a file containing shared instructions for all agents. Defaults to an empty string.
            shared_files (Union[str, List[str]], optional): A path to a folder or a list of folders containing shared files for all agents. Defaults to None.
            async_mode (str, optional): Specifies the mode for asynchronous processing. In "threading" mode, all sub-agents run in separate threads. In "tools_threading" mode, all tools run in separate threads, but agents do not. Defaults to None.
            send_message_tool_class (Type[SendMessageBase], optional): The class to use for the send_message tool. For async communication, use `SendMessageAsyncThreading`. Defaults to SendMessage.
            settings_path (str, optional): The path to the settings file for the agency. Must be json. If file does not exist, it will be created. Defaults to None.
            settings_callbacks (SettingsCallbacks, optional): A dictionary containing functions to load and save settings for the agency. The keys must be "load" and "save". Both values must be defined. Defaults to None.
            threads_callbacks (ThreadsCallbacks, optional): A dictionary containing functions to load and save threads for the agency. The keys must be "load" and "save". Both values must be defined. Defaults to None.
            temperature (float, optional): The temperature value to use for the agents. Agent-specific values will override this. Defaults to 0.3.
            top_p (float, optional): The top_p value to use for the agents. Agent-specific values will override this. Defaults to None.
            max_prompt_tokens (int, optional): The maximum number of tokens allowed in the prompt for each agent. Agent-specific values will override this. Defaults to None.
            max_completion_tokens (int, optional): The maximum number of tokens allowed in the completion for each agent. Agent-specific values will override this. Defaults to None.
            truncation_strategy (dict, optional): The truncation strategy to use for the completion for each agent. Agent-specific values will override this. Defaults to None.

        This constructor initializes various components of the Agency, including CEO, agents, threads, and user interactions. It parses the agency chart to set up the organizational structure and initializes the messaging tools, agents, and threads necessary for the operation of the agency. Additionally, it prepares a main thread for user interactions.
        """
        self.ceo = None
        self.user = User()
        self.agents = []
        self.agents_and_threads = {}
        self.main_recipients = []
        self.main_thread = None
        self.recipient_agents = None  # for autocomplete
        self.thread_strategy = thread_strategy
        self.shared_files = shared_files if shared_files else []
        self.async_mode = async_mode
        self.send_message_tool_class = send_message_tool_class
        self.settings_path = settings_path
        self.settings_callbacks = settings_callbacks
        self.threads_callbacks = threads_callbacks
        self.temperature = temperature
        self.top_p = top_p
        self.max_prompt_tokens = max_prompt_tokens
        self.max_completion_tokens = max_completion_tokens
        self.truncation_strategy = truncation_strategy

        # set thread type based send_message_tool_class async mode
        if (
            hasattr(send_message_tool_class.ToolConfig, "async_mode")
            and send_message_tool_class.ToolConfig.async_mode
        ):
            self._thread_type = ThreadAsync
        else:
            self._thread_type = Thread

        if self.async_mode == "threading":
            from agency_swarm.tools.send_message import SendMessageAsyncThreading

            print(
                "Warning: 'threading' mode is deprecated. Please use send_message_tool_class = SendMessageAsyncThreading to use async communication."
            )
            self.send_message_tool_class = SendMessageAsyncThreading
        elif self.async_mode == "tools_threading":
            Thread.async_mode = "tools_threading"
            print(
                "Warning: 'tools_threading' mode is deprecated. Use tool.ToolConfig.async_mode = 'threading' instead."
            )
        elif self.async_mode is None:
            pass
        else:
            raise Exception(
                "Please select async_mode = 'threading' or 'tools_threading'."
            )

        if os.path.isfile(
            os.path.join(self._get_class_folder_path(), shared_instructions)
        ):
            self._read_instructions(
                os.path.join(self._get_class_folder_path(), shared_instructions)
            )
        elif os.path.isfile(shared_instructions):
            self._read_instructions(shared_instructions)
        else:
            self.shared_instructions = shared_instructions

        self.shared_state = SharedState()

        self._parse_agency_chart(agency_chart)
        self._init_threads()
        self._create_special_tools()
        self._init_agents()

    def get_completion(
        self,
        message: str,
        message_files: List[str] = None,
        yield_messages: bool = False,
        recipient_agent: Agent = None,
        additional_instructions: str = None,
        attachments: List[dict] = None,
        tool_choice: dict = None,
        verbose: bool = False,
        response_format: dict = None,
    ):
        """
        Retrieves the completion for a given message from the main thread.

        Parameters:
            message (str): The message for which completion is to be retrieved.
            message_files (list, optional): A list of file ids to be sent as attachments with the message. When using this parameter, files will be assigned both to file_search and code_interpreter tools if available. It is recommended to assign files to the most sutiable tool manually, using the attachments parameter.  Defaults to None.
            yield_messages (bool, optional): Flag to determine if intermediate messages should be yielded. Defaults to True.
            recipient_agent (Agent, optional): The agent to which the message should be sent. Defaults to the first agent in the agency chart.
            additional_instructions (str, optional): Additional instructions to be sent with the message. Defaults to None.
            attachments (List[dict], optional): A list of attachments to be sent with the message, following openai format. Defaults to None.
            tool_choice (dict, optional): The tool choice for the recipient agent to use. Defaults to None.
            parallel_tool_calls (bool, optional): Whether to enable parallel function calling during tool use. Defaults to True.
            verbose (bool, optional): Whether to print the intermediary messages in console. Defaults to False.
            response_format (dict, optional): The response format to use for the completion.

        Returns:
            Generator or final response: Depending on the 'yield_messages' flag, this method returns either a generator yielding intermediate messages or the final response from the main thread.
        """
        if verbose and yield_messages:
            raise Exception("Verbose mode is not compatible with yield_messages=True")

        res = self.main_thread.get_completion(
            message=message,
            message_files=message_files,
            attachments=attachments,
            recipient_agent=recipient_agent,
            additional_instructions=additional_instructions,
            tool_choice=tool_choice,
            yield_messages=yield_messages or verbose,
            response_format=response_format,
        )

        if not yield_messages or verbose:
            while True:
                try:
                    message = next(res)
                    if verbose:
                        message.cprint()
                except StopIteration as e:
                    return e.value

        return res

    def get_completion_stream(
        self,
        message: str,
        event_handler: type(AgencyEventHandler),
        message_files: List[str] = None,
        recipient_agent: Agent = None,
        additional_instructions: str = None,
        attachments: List[dict] = None,
        tool_choice: dict = None,
        response_format: dict = None,
    ):
        """
        Generates a stream of completions for a given message from the main thread.

        Parameters:
            message (str): The message for which completion is to be retrieved.
            event_handler (type(AgencyEventHandler)): The event handler class to handle the completion stream. https://github.com/openai/openai-python/blob/main/helpers.md
            message_files (list, optional): A list of file ids to be sent as attachments with the message. When using this parameter, files will be assigned both to file_search and code_interpreter tools if available. It is recommended to assign files to the most sutiable tool manually, using the attachments parameter.  Defaults to None.
            recipient_agent (Agent, optional): The agent to which the message should be sent. Defaults to the first agent in the agency chart.
            additional_instructions (str, optional): Additional instructions to be sent with the message. Defaults to None.
            attachments (List[dict], optional): A list of attachments to be sent with the message, following openai format. Defaults to None.
            tool_choice (dict, optional): The tool choice for the recipient agent to use. Defaults to None.
            parallel_tool_calls (bool, optional): Whether to enable parallel function calling during tool use. Defaults to True.

        Returns:
            Final response: Final response from the main thread.
        """
        if not inspect.isclass(event_handler):
            raise Exception("Event handler must not be an instance.")

        res = self.main_thread.get_completion_stream(
            message=message,
            message_files=message_files,
            event_handler=event_handler,
            attachments=attachments,
            recipient_agent=recipient_agent,
            additional_instructions=additional_instructions,
            tool_choice=tool_choice,
            response_format=response_format,
        )

        while True:
            try:
                next(res)
            except StopIteration as e:
                event_handler.on_all_streams_end()

                return e.value

    def get_completion_parse(
        self,
        message: str,
        response_format: Type[T],
        message_files: List[str] = None,
        recipient_agent: Agent = None,
        additional_instructions: str = None,
        attachments: List[dict] = None,
        tool_choice: dict = None,
        verbose: bool = False,
    ) -> T:
        """
        Retrieves the completion for a given message from the main thread and parses the response using the provided pydantic model.

        Parameters:
            message (str): The message for which completion is to be retrieved.
            response_format (type(BaseModel)): The response format to use for the completion.
            message_files (list, optional): A list of file ids to be sent as attachments with the message. When using this parameter, files will be assigned both to file_search and code_interpreter tools if available. It is recommended to assign files to the most sutiable tool manually, using the attachments parameter.  Defaults to None.
            recipient_agent (Agent, optional): The agent to which the message should be sent. Defaults to the first agent in the agency chart.
            additional_instructions (str, optional): Additional instructions to be sent with the message. Defaults to None.
            attachments (List[dict], optional): A list of attachments to be sent with the message, following openai format. Defaults to None.
            tool_choice (dict, optional): The tool choice for the recipient agent to use. Defaults to None.
            verbose (bool, optional): Whether to print the intermediary messages in console. Defaults to False.

        Returns:
            Final response: The final response from the main thread, parsed using the provided pydantic model.
        """
        response_model = None
        if isinstance(response_format, type):
            response_model = response_format
            response_format = type_to_response_format_param(response_format)

        res = self.get_completion(
            message=message,
            message_files=message_files,
            recipient_agent=recipient_agent,
            additional_instructions=additional_instructions,
            attachments=attachments,
            tool_choice=tool_choice,
            response_format=response_format,
            verbose=verbose,
        )

        try:
            return response_model.model_validate_json(res)
        except:
            parsed_res = json.loads(res)
            if "refusal" in parsed_res:
                raise RefusalError(parsed_res["refusal"])
            else:
                raise Exception("Failed to parse response: " + res)

    def demo_gradio(self, height=450, dark_mode=True, **kwargs):
        """
        Launches a Gradio-based demo interface for the agency chatbot.

        Parameters:
            height (int, optional): The height of the chatbot widget in the Gradio interface. Default is 600.
            dark_mode (bool, optional): Flag to determine if the interface should be displayed in dark mode. Default is True.
            **kwargs: Additional keyword arguments to be passed to the Gradio interface.
        This method sets up and runs a Gradio interface, allowing users to interact with the agency's chatbot. It includes a text input for the user's messages and a chatbot interface for displaying the conversation. The method handles user input and chatbot responses, updating the interface dynamically.
        """

        try:
            import gradio as gr
        except ImportError:
            raise Exception("Please install gradio: pip install gradio")

        js = """function () {
          gradioURL = window.location.href
          if (!gradioURL.endsWith('?__theme={theme}')) {
            window.location.replace(gradioURL + '?__theme={theme}');
          }
        }"""

        if dark_mode:
            js = js.replace("{theme}", "dark")
        else:
            js = js.replace("{theme}", "light")

        attachments = []
        images = []
        message_file_names = None
        uploading_files = False
        recipient_agent_names = [agent.name for agent in self.main_recipients]
        recipient_agent = self.main_recipients[0]

        with gr.Blocks(js=js) as demo:
            chatbot_queue = queue.Queue()
            chatbot = gr.Chatbot(height=height)
            with gr.Row():
                with gr.Column(scale=9):
                    dropdown = gr.Dropdown(
                        label="Recipient Agent",
                        choices=recipient_agent_names,
                        value=recipient_agent.name,
                    )
                    msg = gr.Textbox(label="Your Message", lines=4)
                with gr.Column(scale=1):
                    file_upload = gr.Files(label="OpenAI Files", type="filepath")
            button = gr.Button(value="Send", variant="primary")

            def handle_dropdown_change(selected_option):
                nonlocal recipient_agent
                recipient_agent = self._get_agent_by_name(selected_option)

            def handle_file_upload(file_list):
                nonlocal attachments
                nonlocal message_file_names
                nonlocal uploading_files
                nonlocal images
                uploading_files = True
                attachments = []
                message_file_names = []
                if file_list:
                    try:
                        for file_obj in file_list:
                            purpose = get_file_purpose(file_obj.name)

                            with open(file_obj.name, "rb") as f:
                                # Upload the file to OpenAI
                                file = self.main_thread.client.files.create(
                                    file=f, purpose=purpose
                                )

                            if purpose == "vision":
                                images.append(
                                    {
                                        "type": "image_file",
                                        "image_file": {"file_id": file.id},
                                    }
                                )
                            else:
                                attachments.append(
                                    {
                                        "file_id": file.id,
                                        "tools": get_tools(file.filename),
                                    }
                                )

                            message_file_names.append(file.filename)
                            print(f"Uploaded file ID: {file.id}")
                        return attachments
                    except Exception as e:
                        print(f"Error: {e}")
                        return str(e)
                    finally:
                        uploading_files = False

                uploading_files = False
                return "No files uploaded"

            def user(user_message, history):
                if not user_message.strip():
                    return user_message, history

                nonlocal message_file_names
                nonlocal uploading_files
                nonlocal images
                nonlocal attachments
                nonlocal recipient_agent

                # Check if attachments contain file search or code interpreter types
                def check_and_add_tools_in_attachments(attachments, recipient_agent):
                    for attachment in attachments:
                        for tool in attachment.get("tools", []):
                            if tool["type"] == "file_search":
                                if not any(
                                    isinstance(t, FileSearch)
                                    for t in recipient_agent.tools
                                ):
                                    # Add FileSearch tool if it does not exist
                                    recipient_agent.tools.append(FileSearch)
                                    recipient_agent.client.beta.assistants.update(
                                        recipient_agent.id,
                                        tools=recipient_agent.get_oai_tools(),
                                    )
                                    print(
                                        "Added FileSearch tool to recipient agent to analyze the file."
                                    )
                            elif tool["type"] == "code_interpreter":
                                if not any(
                                    isinstance(t, CodeInterpreter)
                                    for t in recipient_agent.tools
                                ):
                                    # Add CodeInterpreter tool if it does not exist
                                    recipient_agent.tools.append(CodeInterpreter)
                                    recipient_agent.client.beta.assistants.update(
                                        recipient_agent.id,
                                        tools=recipient_agent.get_oai_tools(),
                                    )
                                    print(
                                        "Added CodeInterpreter tool to recipient agent to analyze the file."
                                    )
                    return None

                check_and_add_tools_in_attachments(attachments, recipient_agent)

                if history is None:
                    history = []

                original_user_message = user_message

                # Append the user message with a placeholder for bot response
                if recipient_agent:
                    user_message = (
                        f"👤 User 🗣️ @{recipient_agent.name}:\n" + user_message.strip()
                    )
                else:
                    user_message = f"👤 User:" + user_message.strip()

                nonlocal message_file_names
                if message_file_names:
                    user_message += "\n\n📎 Files:\n" + "\n".join(message_file_names)

                return original_user_message, history + [[user_message, None]]

            class GradioEventHandler(AgencyEventHandler):
                message_output = None

                @classmethod
                def change_recipient_agent(cls, recipient_agent_name):
                    nonlocal chatbot_queue
                    chatbot_queue.put("[change_recipient_agent]")
                    chatbot_queue.put(recipient_agent_name)

                @override
                def on_message_created(self, message: Message) -> None:
                    if message.role == "user":
                        full_content = ""
                        for content in message.content:
                            if content.type == "image_file":
                                full_content += (
                                    f"🖼️ Image File: {content.image_file.file_id}\n"
                                )
                                continue

                            if content.type == "image_url":
                                full_content += f"\n{content.image_url.url}\n"
                                continue

                            if content.type == "text":
                                full_content += content.text.value + "\n"

                        self.message_output = MessageOutput(
                            "text",
                            self.agent_name,
                            self.recipient_agent_name,
                            full_content,
                        )

                    else:
                        self.message_output = MessageOutput(
                            "text", self.recipient_agent_name, self.agent_name, ""
                        )

                    chatbot_queue.put("[new_message]")
                    chatbot_queue.put(self.message_output.get_formatted_content())

                @override
                def on_text_delta(self, delta, snapshot):
                    chatbot_queue.put(delta.value)

                @override
                def on_tool_call_created(self, tool_call: ToolCall):
                    if isinstance(tool_call, dict):
                        if "type" not in tool_call:
                            tool_call["type"] = "function"

                        if tool_call["type"] == "function":
                            tool_call = FunctionToolCall(**tool_call)
                        elif tool_call["type"] == "code_interpreter":
                            tool_call = CodeInterpreterToolCall(**tool_call)
                        elif (
                            tool_call["type"] == "file_search"
                            or tool_call["type"] == "retrieval"
                        ):
                            tool_call = FileSearchToolCall(**tool_call)
                        else:
                            raise ValueError(
                                "Invalid tool call type: " + tool_call["type"]
                            )

                    # TODO: add support for code interpreter and retrieval tools
                    if tool_call.type == "function":
                        chatbot_queue.put("[new_message]")
                        self.message_output = MessageOutput(
                            "function",
                            self.recipient_agent_name,
                            self.agent_name,
                            str(tool_call.function),
                        )
                        chatbot_queue.put(
                            self.message_output.get_formatted_header() + "\n"
                        )

                @override
                def on_tool_call_done(self, snapshot: ToolCall):
                    if isinstance(snapshot, dict):
                        if "type" not in snapshot:
                            snapshot["type"] = "function"

                        if snapshot["type"] == "function":
                            snapshot = FunctionToolCall(**snapshot)
                        elif snapshot["type"] == "code_interpreter":
                            snapshot = CodeInterpreterToolCall(**snapshot)
                        elif snapshot["type"] == "file_search":
                            snapshot = FileSearchToolCall(**snapshot)
                        else:
                            raise ValueError(
                                "Invalid tool call type: " + snapshot["type"]
                            )

                    self.message_output = None

                    # TODO: add support for code interpreter and retrieval tools
                    if snapshot.type != "function":
                        return

                    chatbot_queue.put(str(snapshot.function))

                    if snapshot.function.name == "SendMessage":
                        try:
                            args = eval(snapshot.function.arguments)
                            recipient = args["recipient"]
                            self.message_output = MessageOutput(
                                "text",
                                self.recipient_agent_name,
                                recipient,
                                args["message"],
                            )

                            chatbot_queue.put("[new_message]")
                            chatbot_queue.put(
                                self.message_output.get_formatted_content()
                            )
                        except Exception as e:
                            pass

                    self.message_output = None

                @override
                def on_run_step_done(self, run_step: RunStep) -> None:
                    if run_step.type == "tool_calls":
                        for tool_call in run_step.step_details.tool_calls:
                            if tool_call.type != "function":
                                continue

                            if tool_call.function.name == "SendMessage":
                                continue

                            self.message_output = None
                            chatbot_queue.put("[new_message]")

                            self.message_output = MessageOutput(
                                "function_output",
                                tool_call.function.name,
                                self.recipient_agent_name,
                                tool_call.function.output,
                            )

                            chatbot_queue.put(
                                self.message_output.get_formatted_header() + "\n"
                            )
                            chatbot_queue.put(tool_call.function.output)

                @override
                @classmethod
                def on_all_streams_end(cls):
                    cls.message_output = None
                    chatbot_queue.put("[end]")

            def bot(original_message, history, dropdown):
                nonlocal attachments
                nonlocal message_file_names
                nonlocal recipient_agent
                nonlocal recipient_agent_names
                nonlocal images
                nonlocal uploading_files

                if not original_message:
                    return (
                        "",
                        history,
                        gr.update(
                            value=recipient_agent.name,
                            choices=set([*recipient_agent_names, recipient_agent.name]),
                        ),
                    )

                if uploading_files:
                    history.append([None, "Uploading files... Please wait."])
                    yield (
                        "",
                        history,
                        gr.update(
                            value=recipient_agent.name,
                            choices=set([*recipient_agent_names, recipient_agent.name]),
                        ),
                    )
                    return (
                        "",
                        history,
                        gr.update(
                            value=recipient_agent.name,
                            choices=set([*recipient_agent_names, recipient_agent.name]),
                        ),
                    )

                print("Message files: ", attachments)
                print("Images: ", images)

                if images and len(images) > 0:
                    original_message = [
                        {
                            "type": "text",
                            "text": original_message,
                        },
                        *images,
                    ]

                completion_thread = threading.Thread(
                    target=self.get_completion_stream,
                    args=(
                        original_message,
                        GradioEventHandler,
                        [],
                        recipient_agent,
                        "",
                        attachments,
                        None,
                    ),
                )
                completion_thread.start()

                attachments = []
                message_file_names = []
                images = []
                uploading_files = False

                new_message = True
                while True:
                    try:
                        bot_message = chatbot_queue.get(block=True)

                        if bot_message == "[end]":
                            completion_thread.join()
                            break

                        if bot_message == "[new_message]":
                            new_message = True
                            continue

                        if bot_message == "[change_recipient_agent]":
                            new_agent_name = chatbot_queue.get(block=True)
                            recipient_agent = self._get_agent_by_name(new_agent_name)
                            yield (
                                "",
                                history,
                                gr.update(
                                    value=new_agent_name,
                                    choices=set(
                                        [*recipient_agent_names, recipient_agent.name]
                                    ),
                                ),
                            )
                            continue

                        if new_message:
                            history.append([None, bot_message])
                            new_message = False
                        else:
                            history[-1][1] += bot_message

                        yield (
                            "",
                            history,
                            gr.update(
                                value=recipient_agent.name,
                                choices=set(
                                    [*recipient_agent_names, recipient_agent.name]
                                ),
                            ),
                        )
                    except queue.Empty:
                        break

            button.click(user, inputs=[msg, chatbot], outputs=[msg, chatbot]).then(
                bot, [msg, chatbot, dropdown], [msg, chatbot, dropdown]
            )
            dropdown.change(handle_dropdown_change, dropdown)
            file_upload.change(handle_file_upload, file_upload)
            msg.submit(user, [msg, chatbot], [msg, chatbot], queue=False).then(
                bot, [msg, chatbot, dropdown], [msg, chatbot, dropdown]
            )

            # Enable queuing for streaming intermediate outputs
            demo.queue(default_concurrency_limit=10)

        # Launch the demo
        demo.launch(**kwargs)
        return demo

    def _recipient_agent_completer(self, text, state):
        """
        Autocomplete completer for recipient agent names.
        """
        options = [
            agent
            for agent in self.recipient_agents
            if agent.lower().startswith(text.lower())
        ]
        if state < len(options):
            return options[state]
        else:
            return None

    def _setup_autocomplete(self):
        """
        Sets up readline with the completer function.
        """
        try:
            import readline
        except ImportError:
            # Attempt to import pyreadline for Windows compatibility
            try:
                import pyreadline as readline
            except ImportError:
                print(
                    "Module 'readline' not found. Autocomplete will not work. If you are using Windows, try installing 'pyreadline3'."
                )
                return

        if not readline:
            return

        try:
            readline.set_completer(self._recipient_agent_completer)
            readline.parse_and_bind("tab: complete")
        except Exception as e:
            print(
                f"Error setting up autocomplete for agents in terminal: {e}. Autocomplete will not work."
            )

    def run_demo(self):
        """
        Executes agency in the terminal with autocomplete for recipient agent names.
        """
        outer_self = self
        from agency_swarm import AgencyEventHandler

        class TermEventHandler(AgencyEventHandler):
            message_output = None

            @override
            def on_message_created(self, message: Message) -> None:
                if message.role == "user":
                    self.message_output = MessageOutputLive(
                        "text", self.agent_name, self.recipient_agent_name, ""
                    )
                    self.message_output.cprint_update(message.content[0].text.value)
                else:
                    self.message_output = MessageOutputLive(
                        "text", self.recipient_agent_name, self.agent_name, ""
                    )

            @override
            def on_message_done(self, message: Message) -> None:
                self.message_output = None

            @override
            def on_text_delta(self, delta, snapshot):
                self.message_output.cprint_update(snapshot.value)

            @override
            def on_tool_call_created(self, tool_call):
                if isinstance(tool_call, dict):
                    if "type" not in tool_call:
                        tool_call["type"] = "function"

                    if tool_call["type"] == "function":
                        tool_call = FunctionToolCall(**tool_call)
                    elif tool_call["type"] == "code_interpreter":
                        tool_call = CodeInterpreterToolCall(**tool_call)
                    elif (
                        tool_call["type"] == "file_search"
                        or tool_call["type"] == "retrieval"
                    ):
                        tool_call = FileSearchToolCall(**tool_call)
                    else:
                        raise ValueError("Invalid tool call type: " + tool_call["type"])

                # TODO: add support for code interpreter and retirieval tools

                if tool_call.type == "function":
                    self.message_output = MessageOutputLive(
                        "function",
                        self.recipient_agent_name,
                        self.agent_name,
                        str(tool_call.function),
                    )

            @override
            def on_tool_call_delta(self, delta, snapshot):
                if isinstance(snapshot, dict):
                    if "type" not in snapshot:
                        snapshot["type"] = "function"

                    if snapshot["type"] == "function":
                        snapshot = FunctionToolCall(**snapshot)
                    elif snapshot["type"] == "code_interpreter":
                        snapshot = CodeInterpreterToolCall(**snapshot)
                    elif snapshot["type"] == "file_search":
                        snapshot = FileSearchToolCall(**snapshot)
                    else:
                        raise ValueError("Invalid tool call type: " + snapshot["type"])

                self.message_output.cprint_update(str(snapshot.function))

            @override
            def on_tool_call_done(self, snapshot):
                self.message_output = None

                # TODO: add support for code interpreter and retrieval tools
                if snapshot.type != "function":
                    return

                if snapshot.function.name == "SendMessage" and not (
                    hasattr(
                        outer_self.send_message_tool_class.ToolConfig,
                        "output_as_result",
                    )
                    and outer_self.send_message_tool_class.ToolConfig.output_as_result
                ):
                    try:
                        args = eval(snapshot.function.arguments)
                        recipient = args["recipient"]
                        self.message_output = MessageOutputLive(
                            "text", self.recipient_agent_name, recipient, ""
                        )

                        self.message_output.cprint_update(args["message"])
                    except Exception as e:
                        pass

                self.message_output = None

            @override
            def on_run_step_done(self, run_step: RunStep) -> None:
                if run_step.type == "tool_calls":
                    for tool_call in run_step.step_details.tool_calls:
                        if tool_call.type != "function":
                            continue

                        if tool_call.function.name == "SendMessage":
                            continue

                        self.message_output = None
                        self.message_output = MessageOutputLive(
                            "function_output",
                            tool_call.function.name,
                            self.recipient_agent_name,
                            tool_call.function.output,
                        )
                        self.message_output.cprint_update(tool_call.function.output)

                    self.message_output = None

            @override
            def on_end(self):
                self.message_output = None

        self.recipient_agents = [str(agent.name) for agent in self.main_recipients]

        self._setup_autocomplete()  # Prepare readline for autocomplete

        while True:
            console.rule()
            text = input("👤 USER: ")

            if not text:
                continue

            if text.lower() == "exit":
                break

            recipient_agent = None
            if "@" in text:
                recipient_agent = text.split("@")[1].split(" ")[0]
                text = text.replace(f"@{recipient_agent}", "").strip()
                try:
                    recipient_agent = [
                        agent
                        for agent in self.recipient_agents
                        if agent.lower() == recipient_agent.lower()
                    ][0]
                    recipient_agent = self._get_agent_by_name(recipient_agent)
                except Exception as e:
                    print(f"Recipient agent {recipient_agent} not found.")
                    continue

            self.get_completion_stream(
                message=text,
                event_handler=TermEventHandler,
                recipient_agent=recipient_agent,
            )

    def get_customgpt_schema(self, url: str):
        """Returns the OpenAPI schema for the agency from the CEO agent, that you can use to integrate with custom gpts.

        Parameters:
            url (str): Your server url where the api will be hosted.
        """

        return self.ceo.get_openapi_schema(url)

    def plot_agency_chart(self):
        pass

    def _init_agents(self):
        """
        Initializes all agents in the agency with unique IDs, shared instructions, and OpenAI models.

        This method iterates through each agent in the agency, assigns a unique ID, adds shared instructions, and initializes the OpenAI models for each agent.

        There are no input parameters.

        There are no output parameters as this method is used for internal initialization purposes within the Agency class.
        """
        if self.settings_callbacks:
            loaded_settings = self.settings_callbacks["load"]()
            with open(self.settings_path, "w") as f:
                json.dump(loaded_settings, f, indent=4)

        for agent in self.agents:
            assert isinstance(agent, Agent)
            print(f"Initializing agent... {agent.name}")
            if "temp_id" in agent.id:
                agent.id = None

            agent.agency = self
            agent.add_shared_instructions(self.shared_instructions)
            agent.settings_path = self.settings_path

            if self.shared_files:
                if isinstance(self.shared_files, str):
                    self.shared_files = [self.shared_files]

                if isinstance(agent.files_folder, str):
                    agent.files_folder = [agent.files_folder]
                    agent.files_folder += self.shared_files
                elif isinstance(agent.files_folder, list):
                    agent.files_folder += self.shared_files

            if self.temperature is not None and agent.temperature is None:
                agent.temperature = self.temperature
            if self.top_p and agent.top_p is None:
                agent.top_p = self.top_p
            if self.max_prompt_tokens is not None and agent.max_prompt_tokens is None:
                agent.max_prompt_tokens = self.max_prompt_tokens
            if (
                self.max_completion_tokens is not None
                and agent.max_completion_tokens is None
            ):
                agent.max_completion_tokens = self.max_completion_tokens
            if (
                self.truncation_strategy is not None
                and agent.truncation_strategy is None
            ):
                agent.truncation_strategy = self.truncation_strategy

            if not agent.shared_state:
                agent.shared_state = self.shared_state

            agent.init_oai()

        if self.settings_callbacks:
            with open(self.agents[0].get_settings_path(), "r") as f:
                settings = f.read()
            settings = json.loads(settings)
            self.settings_callbacks["save"](settings)

    def _init_threads(self):
        """
        Initializes threads for communication between agents within the agency.

        This method creates Thread objects for each pair of interacting agents as defined in the agents_and_threads attribute of the Agency. Each thread facilitates communication and task execution between an agent and its designated recipient agent.

        No input parameters.

        Output Parameters:
            This method does not return any value but updates the agents_and_threads attribute with initialized Thread objects.
        """
        self.main_thread = Thread(self.user, self.ceo)

        # load thread ids
        loaded_thread_ids = {}
        if self.threads_callbacks:
            loaded_thread_ids = self.threads_callbacks["load"]()
            if "main_thread" in loaded_thread_ids and loaded_thread_ids["main_thread"]:
                self.main_thread.id = loaded_thread_ids["main_thread"]
            else:
                self.main_thread.init_thread()

        # Save main_thread into agents_and_threads
        self.agents_and_threads["main_thread"] = self.main_thread

        # initialize threads
        for agent_name, threads in self.agents_and_threads.items():
            if agent_name == "main_thread":
                continue
            for other_agent, items in threads.items():
                # create thread class
                self.agents_and_threads[agent_name][other_agent] = self._thread_type(
                    self._get_agent_by_name(items["agent"]),
                    self._get_agent_by_name(items["recipient_agent"]),
                )

                # load thread id if available
                if (
                    agent_name in loaded_thread_ids
                    and other_agent in loaded_thread_ids[agent_name]
                ):
                    self.agents_and_threads[agent_name][
                        other_agent
                    ].id = loaded_thread_ids[agent_name][other_agent]
                # init threads if threre are threads callbacks so the ids are saved for later use
                elif self.threads_callbacks:
                    self.agents_and_threads[agent_name][other_agent].init_thread()

        # save thread ids
        if self.threads_callbacks:
            loaded_thread_ids = {}
            for agent_name, threads in self.agents_and_threads.items():
                if agent_name == "main_thread":
                    continue
                loaded_thread_ids[agent_name] = {}
                for other_agent, thread in threads.items():
                    loaded_thread_ids[agent_name][other_agent] = thread.id

            loaded_thread_ids["main_thread"] = self.main_thread.id

            self.threads_callbacks["save"](loaded_thread_ids)

    def _parse_agency_chart(self, agency_chart):
        """
        Parses the provided agency chart to initialize and organize agents within the agency.

        Parameters:
            agency_chart: A structure representing the hierarchical organization of agents within the agency.
                    It can contain Agent objects and lists of Agent objects.

        This method iterates through each node in the agency chart. If a node is an Agent, it is set as the CEO if not already assigned.
        If a node is a list, it iterates through the agents in the list, adding them to the agency and establishing communication
        threads between them. It raises an exception if the agency chart is invalid or if multiple CEOs are defined.
        """
        if not isinstance(agency_chart, list):
            raise Exception("Invalid agency chart.")

        if len(agency_chart) == 0:
            raise Exception("Agency chart cannot be empty.")

        for node in agency_chart:
            if isinstance(node, Agent):
                if not self.ceo:
                    self.ceo = node
                    self._add_agent(self.ceo)
                else:
                    self._add_agent(node)
                self._add_main_recipient(node)

            elif isinstance(node, list):
                for i, agent in enumerate(node):
                    print(f"checking {agent.name}...")
                    if not isinstance(agent, Agent):
                        raise Exception("Invalid agency chart.")

                    index = self._add_agent(agent)

                    if i == len(node) - 1:
                        continue

                    if agent.name not in self.agents_and_threads.keys():
                        self.agents_and_threads[agent.name] = {}

                    if i < len(node) - 1:
                        other_agent = node[i + 1]
                        if other_agent.name == agent.name:
                            continue
                        if (
                            other_agent.name
                            not in self.agents_and_threads[agent.name].keys()
                        ):
                            self.agents_and_threads[agent.name][other_agent.name] = {
                                "agent": agent.name,
                                "recipient_agent": other_agent.name,
                            }
            else:
                raise Exception("Invalid agency chart.")

    def _add_agent(self, agent):
        """
        Adds an agent to the agency, assigning a temporary ID if necessary.

        Parameters:
            agent (Agent): The agent to be added to the agency.

        Returns:
            int: The index of the added agent within the agency's agents list.

        This method adds an agent to the agency's list of agents. If the agent does not have an ID, it assigns a temporary unique ID. It checks for uniqueness of the agent's name before addition. The method returns the index of the agent in the agency's agents list, which is used for referencing the agent within the agency.
        """
        if not agent.id:
            # assign temp id
            agent.id = "temp_id_" + str(uuid.uuid4())
        if agent.id not in self._get_agent_ids():
            if agent.name in self._get_agent_names():
                raise Exception("Agent names must be unique.")
            self.agents.append(agent)
            return len(self.agents) - 1
        else:
            return self._get_agent_ids().index(agent.id)

    def _add_main_recipient(self, agent):
        """
        Adds an agent to the agency's list of main recipients.

        Parameters:
            agent (Agent): The agent to be added to the agency's list of main recipients.

        This method adds an agent to the agency's list of main recipients. These are agents that can be directly contacted by the user.
        """
        main_recipient_ids = [agent.id for agent in self.main_recipients]

        if agent.id not in main_recipient_ids:
            self.main_recipients.append(agent)

    def _read_instructions(self, path):
        """
        Reads shared instructions from a specified file and stores them in the agency.

        Parameters:
            path (str): The file path from which to read the shared instructions.

        This method opens the file located at the given path, reads its contents, and stores these contents in the 'shared_instructions' attribute of the agency. This is used to provide common guidelines or instructions to all agents within the agency.
        """
        path = path
        with open(path, "r") as f:
            self.shared_instructions = f.read()

    def _create_special_tools(self):
        """
        Creates and assigns 'SendMessage' tools to each agent based on the agency's structure.

        This method iterates through the agents and threads in the agency, creating SendMessage tools for each agent. These tools enable agents to send messages to other agents as defined in the agency's structure. The SendMessage tools are tailored to the specific recipient agents that each agent can communicate with.

        No input parameters.

        No output parameters; this method modifies the agents' toolset internally.
        """
        for agent_name, threads in self.agents_and_threads.items():
            if agent_name == "main_thread":
                continue
            recipient_names = list(threads.keys())
            recipient_agents = self._get_agents_by_names(recipient_names)
            if len(recipient_agents) == 0:
                continue
            agent = self._get_agent_by_name(agent_name)
            agent.add_tool(self._create_send_message_tool(agent, recipient_agents))
            if self._thread_type == ThreadAsync:
                agent.add_tool(self._create_get_response_tool(agent, recipient_agents))

    def _create_send_message_tool(self, agent: Agent, recipient_agents: List[Agent]):
        """
        Creates a SendMessage tool to enable an agent to send messages to specified recipient agents.


        Parameters:
            agent (Agent): The agent who will be sending messages.
            recipient_agents (List[Agent]): A list of recipient agents who can receive messages.

        Returns:
            SendMessage: A SendMessage tool class that is dynamically created and configured for the given agent and its recipient agents. This tool allows the agent to send messages to the specified recipients, facilitating inter-agent communication within the agency.
        """
        recipient_names = [agent.name for agent in recipient_agents]
        recipients = Enum("recipient", {name: name for name in recipient_names})

        agent_descriptions = ""
        for recipient_agent in recipient_agents:
            if not recipient_agent.description:
                continue
            agent_descriptions += recipient_agent.name + ": "
            agent_descriptions += recipient_agent.description + "\n"

        class SendMessage(self.send_message_tool_class):
            recipient: recipients = Field(..., description=agent_descriptions)

            @field_validator("recipient")
            @classmethod
            def check_recipient(cls, value):
                if value.value not in recipient_names:
                    raise ValueError(
                        f"Recipient {value} is not valid. Valid recipients are: {recipient_names}"
                    )
                return value

        SendMessage._caller_agent = agent
        SendMessage._agents_and_threads = self.agents_and_threads

        return SendMessage

    def _create_get_response_tool(self, agent: Agent, recipient_agents: List[Agent]):
        """
        Creates a CheckStatus tool to enable an agent to check the status of a task with a specified recipient agent.
        """
        recipient_names = [agent.name for agent in recipient_agents]
        recipients = Enum("recipient", {name: name for name in recipient_names})

        outer_self = self

        class GetResponse(BaseTool):
            """This tool allows you to check the status of a task or get a response from a specified recipient agent, if the task has been completed. You must always use 'SendMessage' tool with the designated agent first."""

            recipient: recipients = Field(
                ...,
                description=f"Recipient agent that you want to check the status of. Valid recipients are: {recipient_names}",
            )

            @field_validator("recipient")
            def check_recipient(cls, value):
                if value.value not in recipient_names:
                    raise ValueError(
                        f"Recipient {value} is not valid. Valid recipients are: {recipient_names}"
                    )
                return value

            def run(self):
                thread = outer_self.agents_and_threads[self._caller_agent.name][
                    self.recipient.value
                ]

                return thread.check_status()

        GetResponse._caller_agent = agent

        return GetResponse

    def _get_agent_by_name(self, agent_name):
        """
        Retrieves an agent from the agency based on the agent's name.

        Parameters:
            agent_name (str): The name of the agent to be retrieved.

        Returns:
            Agent: The agent object with the specified name.

        Raises:
            Exception: If no agent with the given name is found in the agency.
        """
        for agent in self.agents:
            if agent.name == agent_name:
                return agent
        raise Exception(f"Agent {agent_name} not found.")

    def _get_agents_by_names(self, agent_names):
        """
        Retrieves a list of agent objects based on their names.

        Parameters:
            agent_names: A list of strings representing the names of the agents to be retrieved.

        Returns:
            A list of Agent objects corresponding to the given names.
        """
        return [self._get_agent_by_name(agent_name) for agent_name in agent_names]

    def _get_agent_ids(self):
        """
        Retrieves the IDs of all agents currently in the agency.

        Returns:
            List[str]: A list containing the unique IDs of all agents.
        """
        return [agent.id for agent in self.agents]

    def _get_agent_names(self):
        """
        Retrieves the names of all agents in the agency.

        Returns:
            List[str]: A list of names of all agents currently part of the agency.
        """
        return [agent.name for agent in self.agents]

    def _get_class_folder_path(self):
        """
        Retrieves the absolute path of the directory containing the class file.

        Returns:
            str: The absolute path of the directory where the class file is located.
        """
        return os.path.abspath(os.path.dirname(inspect.getfile(self.__class__)))

    def delete(self):
        """
        This method deletes the agency and all its agents, cleaning up any files and vector stores associated with each agent.
        """
        for agent in self.agents:
            agent.delete()
    
    def _init_file(self, file_path):
        try:
            with open(file_path, "w", encoding='utf-8') as f:
                pass
        except Exception as e:
            print(f"Creating {file_path}...")
    def _init_dir(self, dir_path):
        import shutil
        try:
            shutil.rmtree(dir_path)
        except:
            pass
        os.mkdir(dir_path)
    
    files_path = os.path.join("agents", "files")
    completed_step_path = os.path.join(files_path, "completed_steps.json")
    completed_subtask_path = os.path.join(files_path, "completed_sub_tasks.json")
    completed_task_path = os.path.join(files_path, "completed_tasks.json")
    context_index_path = os.path.join(files_path, "context_index.json")
    contexts_path = os.path.join(files_path, "api_results")
    error_path = os.path.join(files_path, "error.json")
    text_path = os.path.join(files_path,"text.txt")

    def init_files(self):
        # self._init_dir(self.files_path)
        # self._init_dir(self.contexts_path)
        self._init_file(self.error_path)
        self._init_file(self.completed_step_path)
        self._init_file(self.completed_subtask_path)
        self._init_file(self.completed_task_path)
<<<<<<< HEAD
        # self._init_file(self.context_index_path)
=======
        self._init_file(self.context_index_path)
        self._init_file(self.text_path)
>>>>>>> 894c7984

    def create_cap_group_agent_threads(self, cap_group_agents: Dict[str, List]) -> Dict[str, List[Thread]]:
        capgroup_thread = {}
        for key in cap_group_agents.keys():
            capgroup_thread[key] = []
            for agent in cap_group_agents[key]:
                capgroup_thread[key].append(Thread(self.user, agent))
        return capgroup_thread
    
    def create_cap_agent_thread(self, cap_group: str, cap_agents: Dict[str, List]) -> Dict[str, Thread]:
        cap_agent_thread = {}
        for agent in cap_agents[cap_group]:
            cap_agent_thread[agent.name] = Thread(self.user, agent)
        return cap_agent_thread

    def test_single_cap_agent(self, step: dict, cap_group: str, plan_agents: Dict[str, Agent], cap_group_agents: Dict[str, List], cap_agents: Dict[str, List]):
        """
        用户请求 -> 事务*n1 -> 子任务*n2 -> 步骤*n3
        事务是不可分割（指完成过程中）的任务，如安装软件等，必须完成之后才能进行其他操作；
        子任务是对事务进行拆分，按照能力群拆分，类似于流水线；
        步骤对应能力，指具体操作步骤，和能力Agent关联
        """
        self._setup_autocomplete()  # Prepare readline for autocomplete

        self.init_files()

        print("Initialization Successful.\n")
        
        cap_agent_threads = {}
        for key in cap_agents:
            cap_agent_threads[key] = self.create_cap_agent_thread(cap_group=key, cap_agents=cap_agents)

        # task_id = 0
        result, new_context = self.capability_agents_processor(step=step, cap_group=cap_group, cap_agent_threads=cap_agent_threads)

    def task_planning(self, original_request: str, plan_agents: Dict[str, Agent], cap_group_agents: Dict[str, List], cap_agents: Dict[str, List]):
        """
        用户请求 -> 事务*n1 -> 子任务*n2 -> 步骤*n3
        事务是不可分割（指完成过程中）的任务，如安装软件等，必须完成之后才能进行其他操作；
        子任务是对事务进行拆分，按照能力群拆分，类似于流水线；
        步骤对应能力，指具体操作步骤，和能力Agent关联
        """
        self._setup_autocomplete()  # Prepare readline for autocomplete

        self.init_files()

        print("Initialization Successful.\n")

        code_scheduling = os.getenv("DEBUG_CODE_SCHEDULING")
        if code_scheduling is None or code_scheduling.lower() != "true":
            code_scheduling = False
        else:
            code_scheduling = True

        task_planner = plan_agents["task_planner"]
        task_inspector = plan_agents["task_inspector"]
        subtask_planner = plan_agents["subtask_planner"]
        subtask_inspector = plan_agents["subtask_inspector"]
        step_inspector = plan_agents["step_inspector"]
        task_planner_thread = Thread(self.user, task_planner)
        task_inspector_thread = Thread(self.user, task_inspector)
        subtask_planner_thread = Thread(self.user, subtask_planner)
        subtask_inspector_thread = Thread(self.user, subtask_inspector)
        step_inspector_thread = Thread(self.user, step_inspector)

        if not code_scheduling:
            task_scheduler = plan_agents["task_scheduler"]
            subtask_scheduler = plan_agents["subtask_scheduler"]
            task_scheduler_thread = Thread(self.user, task_scheduler)
            subtask_scheduler_thread = Thread(self.user, subtask_scheduler)

        cap_group_thread = self.create_cap_group_agent_threads(cap_group_agents=cap_group_agents)
        # cap_group_thread[能力群名称] = [该能力群的planner的Thread, 该能力群的scheduler的Thread]

        cap_agent_threads = {}
        for key in cap_agents:
            cap_agent_threads[key] = self.create_cap_agent_thread(cap_group=key, cap_agents=cap_agents)
        # cap_agent_threads[能力群名称][能力agent名称] = 该能力agent的Thread

        # task_id = 0
        context_id = 0
        original_request_error_flag = False
        original_request_error_message = ""
        error_id = 0
        while True: # 规划用户需求，拆分task流程图
            # task_id = task_id + 1
            task_graph, tasks_need_scheduled = self.planning_layer(message=original_request, original_request=original_request, planner_thread=task_planner_thread, error_message=original_request_error_message, inspector_thread=task_inspector_thread, node_color='lightblue', overall_id="original request")
            original_request_error_flag = False
            self._init_file(self.error_path)

            id2task = {}
            task_graph_json = json.loads(task_graph)
            for key in task_graph_json.keys():
                task = task_graph_json[key]
                id2task[task['id']] = task
            completed_task_ids = []

            while True: # task调度
                if code_scheduling:
                    next_task_list = self.code_scheduling_layer(overall_id="original request", graph=task_graph_json, completed_ids=completed_task_ids)
                else:
                    tasks_scheduled = self.scheduling_layer(scheduler_thread=task_scheduler_thread, message=tasks_need_scheduled)
                    tasks_scheduled_json = json.loads(tasks_scheduled)
                    next_task_list = tasks_scheduled_json['next_tasks']
                
                if not next_task_list: # 当task全部完成，退出
                    break

                for next_task_id in next_task_list:
                    # 规划并执行单个task，不可中途终止。如果出现错误则重新规划task。
                    task_error_flag = False
                    task_error_message = ""

                    next_task = id2task[next_task_id]
                    subtask_input = {
                        "title": next_task['title'],
                        "description": next_task['description'],
                        "total_task_graph": task_graph_json,
                    }

                    console.rule()
                    print(f"completed tasks: {(', '.join([str(id)+' ('+task_graph_json[id]['title']+')' for id in completed_task_ids])) if completed_task_ids else 'none'}")
                    print(f"next task -> {next_task_id} ({next_task['title']})")

                    while True: # 规划一个task，拆分出subtask（能力群相关）流程图
                        subtask_graph, subtasks_need_scheduled = self.planning_layer(message=json.dumps(subtask_input, ensure_ascii=False), original_request=next_task['description'], planner_thread=subtask_planner_thread, error_message=task_error_message, inspector_thread=subtask_inspector_thread, node_color='lightgreen', overall_id=next_task_id)
                        task_error_flag = False
                        
                        id2subtask = {}
                        subtask_graph_json = json.loads(subtask_graph)
                        for key in subtask_graph_json.keys():
                            subtask = subtask_graph_json[key]
                            id2subtask[subtask['id']] = subtask
                        completed_subtask_ids = []
                        
                        while True: # subtask调度
                            if code_scheduling:
                                next_subtask_list = self.code_scheduling_layer(overall_id=next_task_id, graph=subtask_graph_json, completed_ids=completed_subtask_ids)
                            else:
                                subtasks_scheduled = self.scheduling_layer(scheduler_thread=subtask_scheduler_thread, message=subtasks_need_scheduled)
                                subtasks_scheduled_json = json.loads(subtasks_scheduled)
                                next_subtask_list = subtasks_scheduled_json['next_subtasks']
                            
                            if not next_subtask_list: # 当subtask全部完成，退出
                                break

                            for next_subtask_id in next_subtask_list:
                                # 规划并执行单个subtask，如出错重新规划task。
                                subtask_error_flag = False
                                subtask_error_message = ""

                                next_subtask = id2subtask[next_subtask_id]
                                steps_input = {
                                    "title": next_subtask['title'],
                                    "description": next_subtask['description'],
                                    "total_subtask_graph": subtask_graph_json,
                                }

                                console.rule()
                                print(f"completed tasks: {(', '.join([str(id)+' ('+task_graph_json[id]['title']+')' for id in completed_task_ids])) if completed_task_ids else 'none'}")
                                print(f"this task -> {next_task_id} ({next_task['title']})")
                                print(f"├ completed subtasks: {(', '.join([str(id)+' ('+subtask_graph_json[id]['title']+')' for id in completed_subtask_ids])) if completed_subtask_ids else 'none'}")
                                print(f"└ next subtask -> {next_subtask_id} ({next_subtask['title']})")
                                next_subtask_cap_group = next_subtask['capability_group']

                                # if next_subtask_cap_group == "简单任务处理能力群":
                                #     steps_input_simple = {
                                #         "user_request": original_request,
                                #         "title": next_subtask['title'],
                                #         "description": next_subtask['description'],
                                #     }
                                #     subtask_result_context = self.json_get_completion(cap_group_thread[next_subtask_cap_group][0], json.dumps(steps_input_simple, ensure_ascii=False))
                                #     subtask_result_context_json = json.loads(subtask_result_context)
                                #     context_file_path = subtask_result_context_json['context']
                                #     context_id = context_id + 1
                                #     self.update_context(context_id=context_id, context=context_file_path, step=next_subtask)
                                #     self.update_completed_sub_task(next_subtask_id, next_subtask)
                                #     continue

                                while True: # 规划一个subtask，拆分出step（能力相关）流程图
                                    steps_graph, steps_need_scheduled = self.planning_layer(message=json.dumps(steps_input, ensure_ascii=False), original_request=next_subtask['description'], planner_thread=cap_group_thread[next_subtask_cap_group][0], error_message=subtask_error_message, inspector_thread=step_inspector_thread, node_color='white', overall_id=next_subtask_id)
                                    subtask_error_flag = False

                                    id2step = {}
                                    steps_graph_json = json.loads(steps_graph)
                                    for key in steps_graph_json.keys():
                                        step = steps_graph_json[key]
                                        id2step[step['id']] = step
                                    completed_step_ids = []

                                    while True: # step调度
                                        if code_scheduling:
                                            next_step_list = self.code_scheduling_layer(overall_id=next_subtask_id, graph=steps_graph_json, completed_ids=completed_step_ids)
                                        else:
                                            steps_scheduled = self.scheduling_layer(scheduler_thread=cap_group_thread[next_subtask_cap_group][1], message=steps_need_scheduled)
                                            steps_scheduled_json = json.loads(steps_scheduled)
                                            next_step_list = steps_scheduled_json['next_steps']
                                        
                                        if not next_step_list:  # 当step全部完成，退出
                                            break
                                        
                                        for next_step_id in next_step_list:
                                            # 执行单个step，如出错重新规划task。
                                            step_error_flag = False
                                            step_error_message = ""

                                            next_step = id2step[next_step_id]

                                            console.rule()
                                            print(f"completed tasks: {(', '.join([str(id)+' ('+task_graph_json[id]['title']+')' for id in completed_task_ids])) if completed_task_ids else 'none'}")
                                            print(f"this task -> {next_task_id} ({next_task['title']})")
                                            print(f"├ completed subtasks: {(', '.join([str(id)+' ('+subtask_graph_json[id]['title']+')' for id in completed_subtask_ids])) if completed_subtask_ids else 'none'}")
                                            print(f"└ this subtask -> {next_subtask_id} ({next_subtask['title']})")
                                            print(f"  ├ completed steps: {(', '.join([str(id)+' ('+steps_graph_json[id]['title']+')' for id in completed_step_ids])) if completed_step_ids else 'none'}")
                                            print(f"  └ next step -> {next_step_id} ({next_step['title']})")
                                            
                                            while True: # 能力agent执行单个step
                                                try:
                                                    result, new_context = self.capability_agents_processor(step=next_step, cap_group=next_subtask_cap_group, cap_agent_threads=cap_agent_threads)
                                                    assert result == 'SUCCESS' or result == 'FAIL', f"Unknown result: {result}"
                                                    if result == 'SUCCESS':
                                                        # 更新已完成step和context
                                                        context_id = context_id + 1
                                                        self.update_context(context_id=context_id, context=new_context, step=next_step)
                                                        self.update_completed_step(step_id=next_step_id, step=next_step)
                                                    elif result == 'FAIL':
                                                        # 更新error
                                                        error_id = error_id + 1
                                                        step_error_flag = True
                                                        step_error_message = new_context
                                                        # self.update_error(error_id=error_id, error=new_context, step=next_step)
                                                except Exception as e:
                                                    # 更新error
                                                    error_id = error_id + 1
                                                    step_error_flag = True
                                                    step_error_message = str(e)
                                                
                                                if not step_error_flag:
                                                    console.rule()
                                                    print(f"    {next_step_id} ({next_step['title']}) complete")
                                                    break
                                                else:
                                                    console.rule()
                                                    print(f"    {next_step_id} ({next_step['title']}) failed, error: {step_error_message}")
                                                    # continue # 重新执行step
                                                    subtask_error_flag = True
                                                    subtask_error_message = step_error_message
                                                    break # 重新规划subtask
                                            
                                            if subtask_error_flag:
                                                break
                                            # 本step完成
                                            completed_step_ids.append(next_step_id)

                                        if subtask_error_flag:
                                            break
                                        # 本次step调度结束
                                    
                                    # 本subtask的所有step结束

                                    self._init_file(self.completed_step_path)
                                    if not subtask_error_flag:
                                        # 如果step全都正常完成，更新已完成subtask
                                        console.rule()
                                        print(f"  {next_subtask_id} ({next_subtask['title']}) complete")
                                        self.update_completed_sub_task(next_subtask_id, next_subtask)
                                        break
                                    else:
                                        console.rule()
                                        print(f"  {next_subtask_id} ({next_subtask['title']}) failed, error: {subtask_error_message}")
                                        # continue # 重新规划subtask
                                        task_error_flag = True
                                        task_error_message = subtask_error_message
                                        break
                                
                                if task_error_flag:
                                    break
                                # 本subtask完成
                                completed_subtask_ids.append(next_subtask_id)

                            if task_error_flag:
                                break
                            # 本次subtask调度结束
                        
                        # 本task的所有subtask结束

                        self._init_file(self.completed_subtask_path)
                        if not task_error_flag:
                            # 如果subtask全都正常完成，更新已完成task
                            console.rule()
                            print(f"{next_task_id} ({next_task['title']}) complete")
                            self.update_completed_task(next_task_id, next_task)
                            break
                        else:
                            console.rule()
                            print(f"{next_task_id} ({next_task['title']}) failed, error: {task_error_message}")
                            continue # 重新规划task
                    
                    # 本task完成
                    completed_task_ids.append(next_task_id)

                if original_request_error_flag:
                    break
                # 本次task调度结束
            

            if not original_request_error_flag:
                console.rule()
                print(f"original request complete")
                break
                # 本用户请求的所有task结束
                
            else:
                console.rule()
                print(f"original request failed, error: {original_request_error_message}")
                continue # 重新规划用户请求
    
    def update_error(self, error_id: int, error: str, step: dict):
        with open(self.error_path, 'r', encoding='utf-8') as file:
            try:    # 尝试读取 JSON 数据
                data = json.load(file)
            except json.JSONDecodeError:    # 如果文件为空或格式错误，则创建一个空字典
                data = {}
        data[error_id] = {
            "step": step,
            "error": error
        }
        with open(self.error_path, 'w', encoding='utf-8') as file:
            json.dump(data, file, indent=4, ensure_ascii=False)
    
    def update_context(self, context_id: int, context: str, step: dict):
        with open(self.context_index_path, 'r', encoding='utf-8') as file:
            try:    # 尝试读取 JSON 数据
                data = json.load(file)
            except json.JSONDecodeError:    # 如果文件为空或格式错误，则创建一个空字典
                data = {}
        data["index_" + str(context_id)] = {
            "task_information": step,
            "context": context
        }
        with open(self.context_index_path, 'w', encoding='utf-8') as file:
            json.dump(data, file, indent=4, ensure_ascii=False)

    def update_completed_step(self, step_id: str, step: dict):
        with open(self.completed_step_path, 'r', encoding='utf-8') as file:
            try:    # 尝试读取 JSON 数据
                data = json.load(file)
            except json.JSONDecodeError:    # 如果文件为空或格式错误，则创建一个空字典
                data = {}
        data['step_id'] = {
            "step": step
        }
        with open(self.completed_step_path, 'w', encoding='utf-8') as file:
            json.dump(data, file, indent=4, ensure_ascii=False)
    
    def update_completed_sub_task(self, subtask_id: str, subtask: dict):
        with open(self.completed_subtask_path, 'r', encoding='utf-8') as file:
            try:    # 尝试读取 JSON 数据
                data = json.load(file)
            except json.JSONDecodeError:    # 如果文件为空或格式错误，则创建一个空字典
                data = {}
        data[subtask_id] = {
            "subtask": subtask
        }
        with open(self.completed_subtask_path, 'w', encoding='utf-8') as file:
            json.dump(data, file, indent=4, ensure_ascii=False)

    def update_completed_task(self, task_id: str, task: dict):
        with open(self.completed_task_path, 'r', encoding='utf-8') as file:
            try:    # 尝试读取 JSON 数据
                data = json.load(file)
            except json.JSONDecodeError:    # 如果文件为空或格式错误，则创建一个空字典
                data = {}
        data[task_id] = {
            "task": task
        }
        with open(self.completed_task_path, 'w', encoding='utf-8') as file:
            json.dump(data, file, indent=4, ensure_ascii=False)

    def capability_agents_processor(self, step: dict, cap_group: str, cap_agent_threads: dict):
        """能力agent执行任务，目前只考虑单个能力agent的情况"""
        cap_agents = step['agent']
        for agent_name in cap_agents:
            console.rule()
            print(f"{agent_name} EXECUTING {step['id']}...\n")
            cap_agent_thread = cap_agent_threads[cap_group][agent_name]
            cap_agent_result = self.json_get_completion(cap_agent_thread, json.dumps(step, ensure_ascii=False))
            # print(f"{agent_name} results of execution:\n{cap_agent_result}")
            cap_agent_result_json = json.loads(cap_agent_result)
        result = cap_agent_result_json['result']
        context = cap_agent_result_json['context']
        return result, context

    def scheduling_layer(self, message: str, scheduler_thread: Thread):
        console.rule()
        print(f"{scheduler_thread.recipient_agent.name} SCHEDULING...\n")
        scheduler_res = self.json_get_completion(scheduler_thread, message)
        return scheduler_res
    
    def code_scheduling_layer(self, overall_id: str, graph: Dict[str, Dict[str, Any]], completed_ids: List[str]) -> List[str]:
        console.rule()
        print(f"SCHEDULING {overall_id}...\n")
        next_ids = []
        completed_id_set = set(completed_ids)
        for id_key, info in graph.items():
            if id_key in completed_id_set:
                continue
            deps = info.get('dep', [])
            all_deps_met = all(dep_id in completed_id_set for dep_id in deps)
            if all_deps_met:
                next_ids.append(id_key)
        print(f"completed: {(', '.join([str(id)+' ('+graph[id]['title']+')' for id in completed_ids])) if completed_ids else 'none'}")
        print(f"scheduled: {(', '.join([str(id)+' ('+graph[id]['title']+')' for id in next_ids])) if next_ids else 'none'}")
        pending_ids = []
        for id_key in graph.keys():
            if id_key not in completed_id_set and id_key not in next_ids:
                pending_ids.append(id_key)
        print(f"pending: {(', '.join([str(id)+' ('+graph[id]['title']+')' for id in pending_ids])) if pending_ids else 'none'}")
        return next_ids

    def planning_layer(self, message: str, original_request:str, planner_thread: Thread, error_message: str = "", inspector_thread: Thread = None, node_color: str = 'lightblue', overall_id: str = ''):
        """将返回1. 规划结果, 2. 对应scheduler的输入"""
        console.rule()
        print(f"{planner_thread.recipient_agent.name} PLANNING {overall_id}...\n")
        print(original_request)
        if error_message != "":
            message = message + "\n\nThe error occurred when executing the previous plan: \n" + error_message
        planmessage = self.json_get_completion(planner_thread, message, original_request, inspector_thread)
        planmessage_json = json.loads(planmessage)
        plan_json = {}
        plan_json['main_task'] = original_request
        plan_json['plan_graph'] = planmessage_json
        # self.json2graph(planmessage, "TASK_PLAN", node_color)
        return planmessage, json.dumps(plan_json, ensure_ascii=False)

    def json2graph(self, data, title, node_color: str = 'blue'):
        import networkx as nx
        import matplotlib.pyplot as plt
        try:
            json_data = json.loads(data)
            graph = nx.DiGraph()
            heads = []
            edges = []
            layout = {}
            for key in json_data.keys():
                idnow = json_data[key]['id']
                layout[idnow] = 0
                if json_data[key]['dep'] == []:
                    heads.append(idnow)
                else:
                    for id in json_data[key]['dep']:
                        edges.append((id, idnow))
                        layout[idnow] = max(layout[idnow], layout[id] + 1) 

            layers = {}
            for key in layout.keys():
                layerid = layout[key]
                if layerid not in layers:
                    layers[layerid] = []
                layers[layerid].append(key)
            print(layers)
            for layer, nodes in layers.items():
                graph.add_nodes_from(nodes, layer=layer)
            graph.add_edges_from(edges)
            pos = nx.multipartite_layout(graph, subset_key="layer")
            nx.draw(graph, pos=pos, with_labels=True, node_color=node_color, arrowsize=20)
            plt.title(title)
            plt.show()
        except json.decoder.JSONDecodeError:
            print("WRONG FORMAT!")
            return
                
    def json_get_completion(self, thread: Thread, message: str, inspector_request: str = None, inspector_thread: Thread = None):
        _ = False
        original_message = message
        while True:
            res = thread.get_completion(message=message, response_format='auto')
            response_information = self.my_get_completion(res)

            # try to extract json from str
            _, result = self.get_json_from_str(message=response_information)
            print(f"THREAD output:\n{result}")
            if _ == False:
                # found no json, try to get completion again
                message = "用户原始输入为: \n```\n" + original_message + "\n```\n" + "你之前的回答是:\n```\n" + result + "\n```\n" + "你之前的回答用户评价为: \n```\n" + "Your output format is wrong." + "\n```\n"
                continue

            if inspector_thread is not None:
                # seek for inspector's opinion
                inspector_type = os.getenv("DEBUG_INSPECTOR_TYPE")
                if inspector_type is not None and inspector_type == "off": # 不使用inspector
                    return result

                if _ == True:
                    inspect_query = {
                        "user_request": inspector_request,
                        "task_graph": json.loads(result)
                    }
                else:
                    inspect_query = {
                        "user_request": inspector_request,
                        "task_graph": result
                    }
                inspector_res = inspector_thread.get_completion(message=json.dumps(inspect_query, ensure_ascii=False), response_format='auto')
                inspector_result = self.my_get_completion(inspector_res)
                print(inspector_result)
                __ = self.get_inspector_review(inspector_result)

                if inspector_type is None or inspector_type == "user": # inspector回复后由用户决定
                    user_advice = input("User: [\"agree\": You agree with inspector.\n\"YES\": You agree with planner, and you should input your advice.\n\"NO\": You disagree with planner, and you should input your advice.]\n")
                    if user_advice != "agree":
                        explain = input("explain: ")
                        inspector_result = json.dumps(
                            {
                                "review": user_advice,
                                "explain": explain
                            }
                        )
                        __ = self.get_inspector_review(inspector_result)
                
                if __ == True:
                    return result
                message = "用户原始输入为: \n```\n" + original_message + "\n```\n" + "你之前的回答是:\n```\n" + result + "\n```\n" + "你之前的回答用户评价为: \n```\n" + inspector_result + "\n```\n"
                continue
            
            return result
                
    def get_inspector_review(self, message: str):
        try:
            json_res = json.loads(message)
            return json_res['review'] == "YES"
        except:
            yes_str = "YES"
            try:
                yes_index = message.index(yes_str)
                return True
            except ValueError:
                return False

    def get_json_from_str(self, message: str):
        try:
            json_res = json.loads(message)
            return True, message
        except json.decoder.JSONDecodeError:
            start_str = "```json\n"
            end_str = "\n```"
            try:
                start_index = message.rfind(start_str) + len(start_str)
                end_index = message.index(end_str, start_index)
                return True, message[start_index: end_index]
            except ValueError:
                return False, message
    
    def my_get_completion(self, res):
        while True:
            try:
                next(res)
            except StopIteration as e:
                return e.value
    
    def langgraph_test(self, repeater: Agent, rander: Agent, palindromist: Agent):
        from typing import Annotated
        from typing_extensions import TypedDict

        from langgraph.graph import StateGraph, START, END
        from langgraph.graph.message import add_messages

        from langchain_openai import ChatOpenAI
        from langchain_community.tools.tavily_search import TavilySearchResults

        class State(TypedDict):
            # Messages have the type "list". The `add_messages` function
            # in the annotation defines how this state key should be updated
            # (in this case, it appends messages to the list, rather than overwriting them)
            messages: Annotated[list, add_messages]
        graph_builder = StateGraph(State)

        repeater_thread = Thread(self.user, repeater)
        rander_thread = Thread(self.user, rander)
        palindromist_thread = Thread(self.user, palindromist)
        from langchain_core.messages.ai import AIMessage
        def chatbot_0(state: State):
            message = state["messages"][-1]
            res = rander_thread.get_completion(message.content)
            ans = self.my_get_completion(res)
            return {"messages": [AIMessage(ans)]}

        def chatbot_1(state: State):
            message = state["messages"][-1]
            res = repeater_thread.get_completion(message.content)
            ans = self.my_get_completion(res)
            return {"messages": [AIMessage(ans)]}

        
        def chatbot_2(state: State):
            message = state["messages"][-1]
            res = palindromist_thread.get_completion(message.content)
            ans = self.my_get_completion(res)
            return {"messages": [AIMessage(ans)]}

        
        graph_builder.add_node("rander", chatbot_0)
        graph_builder.add_node("repeater", chatbot_1)
        graph_builder.add_node("palindromist", chatbot_2)

        graph_builder.add_edge(START, "rander")
        graph_builder.add_edge("repeater", END)
        graph_builder.add_edge("palindromist", END)

        def route(
                state: State,
        ):
            if isinstance(state, list):
                ai_message = state[-1]
            elif messages := state.get("messages", []):
                ai_message = messages[-1]
            else:
                raise ValueError(f"No messages found in input state: {state}")
            import re
            try:
                print(ai_message)
                text = ai_message.content
                number = re.findall(r"\d+\.?\d*", text[-1])
                if int(number[-1]) < 5:
                    return "repeater"
                return "palindromist"
            except:
                return "repeater"
            
        graph_builder.add_conditional_edges(
            "rander",
            route,
            {"repeater": "repeater", "palindromist": "palindromist"},
        )
        graph = graph_builder.compile()
        import matplotlib.pyplot as plt
        from PIL import Image
        import io

        # ... (你的 graph 对象和相关代码) ...
        image_data = graph.get_graph().draw_mermaid_png()  # 获取图像字节流数据
        img = Image.open(io.BytesIO(image_data))  # 使用 PIL 读取 PNG 图像
        plt.imshow(img)  # 使用 matplotlib 显示图像
        plt.axis('off')  # 可选：隐藏坐标轴
        plt.show()
        def stream_graph_updates(user_input: str):
            for event in graph.stream({"messages": [("user", user_input)]}):
                for value in event.values():
                    print("Assistant:", value["messages"][-1].content)


        while True:
            try:
                user_input = input("User: ")
                if user_input.lower() in ["quit", "exit", "q"]:
                    print("Goodbye!")
                    break

                stream_graph_updates(user_input)
            except:
                # fallback if input() is not available
                user_input = "What do you know about LangGraph?"
                print("User: " + user_input)
                stream_graph_updates(user_input)
                break<|MERGE_RESOLUTION|>--- conflicted
+++ resolved
@@ -1394,6 +1394,7 @@
         os.mkdir(dir_path)
     
     files_path = os.path.join("agents", "files")
+    request_path = os.path.join(files_path, "completed_requests.json")
     completed_step_path = os.path.join(files_path, "completed_steps.json")
     completed_subtask_path = os.path.join(files_path, "completed_sub_tasks.json")
     completed_task_path = os.path.join(files_path, "completed_tasks.json")
@@ -1401,6 +1402,7 @@
     contexts_path = os.path.join(files_path, "api_results")
     error_path = os.path.join(files_path, "error.json")
     text_path = os.path.join(files_path,"text.txt")
+    
 
     def init_files(self):
         # self._init_dir(self.files_path)
@@ -1409,12 +1411,7 @@
         self._init_file(self.completed_step_path)
         self._init_file(self.completed_subtask_path)
         self._init_file(self.completed_task_path)
-<<<<<<< HEAD
         # self._init_file(self.context_index_path)
-=======
-        self._init_file(self.context_index_path)
-        self._init_file(self.text_path)
->>>>>>> 894c7984
 
     def create_cap_group_agent_threads(self, cap_group_agents: Dict[str, List]) -> Dict[str, List[Thread]]:
         capgroup_thread = {}
@@ -1450,7 +1447,7 @@
         # task_id = 0
         result, new_context = self.capability_agents_processor(step=step, cap_group=cap_group, cap_agent_threads=cap_agent_threads)
 
-    def task_planning(self, original_request: str, plan_agents: Dict[str, Agent], cap_group_agents: Dict[str, List], cap_agents: Dict[str, List]):
+    def task_planning(self, original_request: str, plan_agents: Dict[str, Agent], cap_group_agents: Dict[str, List], cap_agents: Dict[str, List], request_id: int):
         """
         用户请求 -> 事务*n1 -> 子任务*n2 -> 步骤*n3
         事务是不可分割（指完成过程中）的任务，如安装软件等，必须完成之后才能进行其他操作；
@@ -1495,7 +1492,7 @@
         # cap_agent_threads[能力群名称][能力agent名称] = 该能力agent的Thread
 
         # task_id = 0
-        context_id = 0
+        context_id = self.get_next_context_id()
         original_request_error_flag = False
         original_request_error_message = ""
         error_id = 0
@@ -1638,7 +1635,7 @@
                                                     if result == 'SUCCESS':
                                                         # 更新已完成step和context
                                                         context_id = context_id + 1
-                                                        self.update_context(context_id=context_id, context=new_context, step=next_step)
+                                                        self.update_context(context_id=context_id, context=new_context, step=next_step,request_id=request_id, task_id=next_task_id, subtask_id=next_subtask_id)
                                                         self.update_completed_step(step_id=next_step_id, step=next_step)
                                                     elif result == 'FAIL':
                                                         # 更新error
@@ -1724,6 +1721,7 @@
             if not original_request_error_flag:
                 console.rule()
                 print(f"original request complete")
+                self.update_request(request_id=request_id, content=original_request)
                 break
                 # 本用户请求的所有task结束
                 
@@ -1745,13 +1743,47 @@
         with open(self.error_path, 'w', encoding='utf-8') as file:
             json.dump(data, file, indent=4, ensure_ascii=False)
     
-    def update_context(self, context_id: int, context: str, step: dict):
+    def update_request(self, request_id: int, content: str):
+        try:
+            with open(self.request_path, 'r', encoding='utf-8') as file:
+                try:
+                    data = json.load(file)
+                except json.JSONDecodeError:
+                    data = {}
+        except FileNotFoundError:
+            data = {}
+        data["request_" + str(request_id)] = {
+            "request_id": "request_" + str(request_id),
+            "content": content
+        }
+        with open(self.request_path, 'w', encoding='utf-8') as file:
+            json.dump(data, file, indent=4, ensure_ascii=False)
+        
+    def get_next_context_id(self):
+    # 获取 context_index.json 里最新的 context_id
+        try:
+            with open(self.context_index_path, 'r', encoding='utf-8') as file:
+                try:
+                    data = json.load(file)
+                except json.JSONDecodeError:
+                    data = {}
+        except FileNotFoundError:
+            data = {}
+        if not data:
+            return 0
+        max_id = max([int(k.replace("index_", "")) for k in data.keys()])
+        return max_id
+
+    def update_context(self, context_id: int, context: str, step: dict, request_id: int, task_id: str, subtask_id: str):
         with open(self.context_index_path, 'r', encoding='utf-8') as file:
             try:    # 尝试读取 JSON 数据
                 data = json.load(file)
             except json.JSONDecodeError:    # 如果文件为空或格式错误，则创建一个空字典
                 data = {}
         data["index_" + str(context_id)] = {
+            "request_id": "request_" + str(request_id),
+            "task_id" : task_id,
+            "subtask_id": subtask_id,
             "task_information": step,
             "context": context
         }
