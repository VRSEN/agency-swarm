--- conflicted
+++ resolved
@@ -45,11 +45,7 @@
     b. "pod编排调度能力群": 负责无状态负载管理、有状态负载管理、任务管理、守护进程集管理、亲和和反亲和调度；
     c. "配置管理能力群": 负责环境配置管理、隐私管理；
     d. "存储能力群": 负责磁盘管理、PV管理、PVC管理、StorageClass管理、CSI管理；
-<<<<<<< HEAD
-    e. "监控能力群": 负责云原生配置、云原生观测、弹性策略管理；
-=======
-    e. "监控能力群": 负责云原生配置、云原生观测、文本输出；
->>>>>>> 894c7984
+    e. "监控能力群": 负责云原生配置、云原生观测、弹性策略管理、文本输出；；
     f. "软件管理能力群": 负责软件安装、修改软件配置、软件监控。
 
 你应该按照以下json格式评估<task_graph>: 
