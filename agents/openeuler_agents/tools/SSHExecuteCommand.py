--- conflicted
+++ resolved
@@ -5,19 +5,10 @@
 from agency_swarm.tools import BaseTool
 from agents.openeuler_agents.tools.ssh_executor import SSHCommandExecutor
 
-<<<<<<< HEAD
-# HOST = "127.0.0.1"
-HOST = "121.36.210.47"
-PORT = 22
-USERNAME = "root"
-# PASSWORD = "mimacuowu,1"
-PASSWORD = "Test123456!"
-=======
 HOST = "XXX"
 PORT = 22
 USERNAME = "root"
 PASSWORD = "XXX"
->>>>>>> 9a2200cc
 
 SSH_CONNECTION_ERROR = -1
 
@@ -68,15 +59,8 @@
         )
 
         if "该任务执行失败" in check_result:
-<<<<<<< HEAD
-            return {"tool":"SSHExecuteCommand","command":self.command,"result": "FAIL", "reason":check_result}
-=======
             return {"tool":"SSHExecuteCommand", "command": self.command, "command_result":res, "result": "FAIL", "context": check_result}
         return {"tool":"SSHExecuteCommand", "command": self.command, "command_result":res, "result": "SUCCESS", "context": check_result}
-
->>>>>>> 9a2200cc
-
-        return  {"tool":"SSHExecuteCommand","command":self.command,"result": "SUCCESS", "reason":check_result}
 
 if __name__=="__main__":
     tool = SSHExecuteCommand(command="for i in $(seq 1 3); do echo 'Line $i (yield)'; sleep 1; done")
